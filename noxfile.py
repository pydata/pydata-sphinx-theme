"""Automatically build our documentation or run tests.

Environments are re-used by default.

Re-install the environment from scratch:

    nox -s docs -- -r
"""
import nox
import sys
from pathlib import Path
from shlex import split

# fmt: off
sys.path.append(".")
from tests.test_a11y import path_docs_build as path_docs_build_for_a11y # isort:skip  # noqa
sys.path.pop()
# fmt: on

nox.options.reuse_existing_virtualenvs = True


def _should_install(session):
    """Decide if we should install an environment or if it already exists.

    This speeds up the local install considerably because building the wheel
    for this package takes some time.

    We assume that if `sphinx-build` is in the bin/ path, the environment is
    installed.
    """
    if session.bin_paths is None:
        session.log("Running with `--no-venv` so don't install anything...")
        return False
    bin_files = list(Path(session.bin).glob("*"))
    sphinx_is_installed = any("sphinx-build" in ii.name for ii in bin_files)
    force_reinstall = "reinstall" in session.posargs or "-r" in session.posargs
    should_install = not sphinx_is_installed or force_reinstall
    if should_install:
        session.log("Installing fresh environment...")
    else:
        session.log("Skipping environment install...")
    return should_install


def _compile_translations(session):
    session.run(*split("pybabel compile -d src/pydata_sphinx_theme/locale -D sphinx"))


@nox.session(name="compile")
def compile(session):
    """Compile the theme's web assets with sphinx-theme-builder."""
    if _should_install(session):
        session.install("-e", ".")
        session.install("sphinx-theme-builder[cli]")


@nox.session(name="docs")
def docs(session):
    """Build the documentation and place in docs/_build/html. Use --no-compile to skip compilation."""
    if _should_install(session):
        session.install("-e", ".[doc]")
<<<<<<< HEAD
    session.run(
        "sphinx-build",
        "-b=html",
        session.posargs[0] if 0 < len(session.posargs) else "docs/",
        session.posargs[1] if 1 < len(session.posargs) else "docs/_build/html",
        "-v",
    )
=======
        session.install("sphinx-theme-builder[cli]")
    if "no-compile" not in session.posargs:
        session.run("stb", "compile")
    session.run("sphinx-build", "-b=html", "docs/", "docs/_build/html", "-v")
>>>>>>> 58caad47


@nox.session(name="docs-live")
def docs_live(session):
    """Build the docs with a live server that re-loads as you make changes."""
    _compile_translations(session)
    if _should_install(session):
        session.install("-e", ".[doc]")
        session.install("sphinx-theme-builder[cli]")
    session.run("stb", "serve", "docs", "--open-browser")


@nox.session(name="test")
def test(session):
    """Run the test suite."""
    if _should_install(session):
        session.install("-e", ".[test]")
    _compile_translations(session)
    session.run("pytest", *session.posargs)


@nox.session(name="a11y")
def a11y(session):
    """Run the accessibility test suite."""
    if _should_install(session):
        session.install("-e", ".[test]")
        # Install the drivers that Playwright needs to control the browsers
        session.run("playwright", "install")
    # Build the docs so we can run accessibility tests against them. If a base
    # url is provided via the command line (see pytest-base-url plugin), then no
    # need to build the docs, for example:
    #
    # ```console
    # $ nox -s a11y -- --base-url="https://pydata-sphinx-theme.readthedocs.io/en/latest"
    # ```
    if not any(arg.startswith("--base-url") for arg in session.posargs):
        session.run("nox", "-s", "docs", "--", "docs/", path_docs_build_for_a11y)
    # The next step would be to open a server to the docs for Playwright, but
    # that is done in the test file, along with the accessibility checks.
    session.run("pytest", "-k", "a11y", *session.posargs)


@nox.session(name="test-sphinx")
@nox.parametrize("sphinx", ["4", "5", "6"])
def test_sphinx(session, sphinx):
    """Run the test suite with a specific version of Sphinx."""
    if _should_install(session):
        session.install("-e", ".[test]")
    session.install(f"sphinx=={sphinx}")
    session.run("pytest", *session.posargs)


@nox.session()
def translate(session):
    """Translation commands. Available commands after `--` : extract, update, compile"""
    session.install("Babel")
    if "extract" in session.posargs:
        session.run(
            *split(
                "pybabel extract . -F babel.cfg -o src/pydata_sphinx_theme/locale/sphinx.pot -k '_ __ l_ lazy_gettext'"
            )
        )
    elif "update" in session.posargs:
        session.run(
            *split(
                "pybabel update -i src/pydata_sphinx_theme/locale/sphinx.pot -d src/pydata_sphinx_theme/locale -D sphinx"
            )
        )
    elif "compile" in session.posargs:
        _compile_translations(session)
    elif "init" in session.posargs:
        language = session.posargs[-1]
        session.run(
            *split(
                f"pybabel init -i src/pydata_sphinx_theme/locale/sphinx.pot -d src/pydata_sphinx_theme/locale -D sphinx -l {language}"
            )
        )
    else:
        print(
            "No translate command found. Use like: `nox -s translate -- COMMAND`."
            "\n\n Available commands: extract, update, compile, init"
        )


@nox.session(name="profile")
def profile(session):
    """Generate a profile chart with py-spy. The chart will be placed at profile.svg."""
    import shutil as sh
    import tempfile
    from textwrap import dedent

    if _should_install(session):
        session.install("-e", ".[test]")
    session.install("py-spy")

    with tempfile.TemporaryDirectory() as tmpdir:
        # Copy over our base test site to the temporary folder
        path_base = Path("tests/sites/base/")
        path_tmp = Path(tmpdir) / path_base
        sh.copytree(path_base, path_tmp)

        # Add a bunch of extra files to increase the build length
        index = path_tmp / "index.rst"
        text = index.read_text()
        text += dedent(
            """
        .. toctree::
            :glob:

            many/*
        """
        )
        index.write_text(text)
        (path_tmp / "many").mkdir()

        # Create a bunch of empty pages to slow the build
        n_extra_pages = 50
        for ii in range(n_extra_pages):
            (path_tmp / "many" / f"{ii}.rst").write_text("Test\n====\n\nbody\n")

        if "-o" in session.posargs:
            output = session.posargs[session.posargs.index("-o") + 1]
        else:
            output = "profile.svg"

        # Specify our output directory
        path_tmp_out = path_tmp / "_build"

        # Profile the build
        print(f"Profiling build with {n_extra_pages} pages with py-spy...")
        session.run(
            *f"py-spy record -o {output} -- sphinx-build {path_tmp} {path_tmp_out}".split()  # noqa
        )
        print(f"py-spy profiler output at this file: {output}")<|MERGE_RESOLUTION|>--- conflicted
+++ resolved
@@ -60,7 +60,9 @@
     """Build the documentation and place in docs/_build/html. Use --no-compile to skip compilation."""
     if _should_install(session):
         session.install("-e", ".[doc]")
-<<<<<<< HEAD
+        session.install("sphinx-theme-builder[cli]")
+    if "no-compile" not in session.posargs:
+        session.run("stb", "compile")
     session.run(
         "sphinx-build",
         "-b=html",
@@ -68,12 +70,6 @@
         session.posargs[1] if 1 < len(session.posargs) else "docs/_build/html",
         "-v",
     )
-=======
-        session.install("sphinx-theme-builder[cli]")
-    if "no-compile" not in session.posargs:
-        session.run("stb", "compile")
-    session.run("sphinx-build", "-b=html", "docs/", "docs/_build/html", "-v")
->>>>>>> 58caad47
 
 
 @nox.session(name="docs-live")
