--- conflicted
+++ resolved
@@ -62,12 +62,8 @@
 
           {% block docs_main %}
           <main class="col-12 col-md-9 col-xl-8 py-md-3 pl-md-5 bd-content" role="main">
-<<<<<<< HEAD
+              {% block docs_body %}
               <div class="body">
-=======
-              {% block docs_body %}
-              <div>
->>>>>>> a071ab7e
                 {% block body %} {% endblock %}
               </div>
               {% endblock %}
