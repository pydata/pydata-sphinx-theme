.navbar-brand img {
    max-height: 50px;
    width: auto;
    height: 3rem;
}

.navbar-light {
    background: #fff !important;
    box-shadow: 0 .125rem .25rem 0 rgba(0,0,0,.11);
}

.navbar-nav li a {
    padding: 0 15px;
    /* line-height: 50px; */
}

.navbar-nav > .active > .nav-link {
  font-weight: 600;
  color: #130654 !important;
}

.navbar-header a {
    padding: 0 15px;
    /* line-height: 50px; */
}

.bd-search {
    position: relative;
    padding: 1rem 15px;
    margin-right: -15px;
    margin-left: -15px;
    border-bottom: 1px solid rgba(0,0,0,.05);
}


/* minimal copy paste from bootstrap docs css to get sidebars working */

.bd-toc {
    -ms-flex-order: 2;
    order: 2;
    padding-top: 1.5rem;
    padding-bottom: 1.5rem;
    /* font-size: 0.875rem; */
    /* add scrolling sidebar */
    height: calc(100vh - 2rem);
    overflow-y: auto;
  }

  @supports ((position: -webkit-sticky) or (position: sticky)) {
    .bd-toc {
      position: -webkit-sticky;
      position: sticky;
      top: 4rem;
      height: calc(100vh - 4rem);
      overflow-y: auto;
    }
  }

  .section-nav {
    padding-left: 0;
    border-left: 1px solid #eee;
    border-bottom: none;
  }

  .section-nav ul {
    padding-left: 1rem;
  }

  .toc-entry {
    display: block;
  }

  .toc-entry a {
    display: block;
    padding: .125rem 1.5rem;
    color: #77757a;
  }

  .toc-entry a:hover {
    color: rgba(0, 0, 0, 0.85);
    text-decoration: none;
  }


  .bd-sidebar {
    -ms-flex-order: 0;
    order: 0;
    border-bottom: 1px solid rgba(0, 0, 0, 0.1);
  }

  @media (min-width: 768px) {
    .bd-sidebar {
      border-right: 1px solid rgba(0, 0, 0, 0.1);
    }
    @supports ((position: -webkit-sticky) or (position: sticky)) {
      .bd-sidebar {
        position: -webkit-sticky;
        position: sticky;
        top: 5rem;
        z-index: 1000;
        height: calc(100vh - 4rem);
      }
    }
  }

  @media (min-width: 1200px) {
    .bd-sidebar {
      -ms-flex: 0 1 320px;
      flex: 0 1 320px;
    }
  }

  .bd-links {
    padding-top: 1rem;
    padding-bottom: 1rem;
    margin-right: -15px;
    margin-left: -15px;
  }

  @media (min-width: 768px) {
    @supports ((position: -webkit-sticky) or (position: sticky)) {
      .bd-links {
        max-height: calc(100vh - 9rem);
        overflow-y: auto;
      }
    }
  }

  @media (min-width: 768px) {
    .bd-links {
      display: block !important;
    }
  }

  .bd-sidenav {
    display: none;
  }

  .bd-toc-link {
    display: block;
    padding: .25rem 1.5rem;
    font-weight: 600;
    color: rgba(0, 0, 0, 0.65);
  }

  .bd-toc-link:hover {
    color: rgba(0, 0, 0, 0.85);
    text-decoration: none;
  }

  .bd-toc-item.active {
    margin-bottom: 1rem;
  }

  .bd-toc-item.active:not(:first-child) {
    margin-top: 1rem;
  }

  .bd-toc-item.active > .bd-toc-link {
    color: rgba(0, 0, 0, 0.85);
  }

  .bd-toc-item.active > .bd-toc-link:hover {
    background-color: transparent;
  }

  .bd-toc-item.active > .bd-sidenav {
    display: block;
  }

  .bd-sidebar .nav > li > a {
    display: block;
    padding: .25rem 1.5rem;
    font-size: 90%;
    color: rgba(0, 0, 0, 0.65);
  }

  .bd-sidebar .nav > li > a:hover {
    color: rgba(0, 0, 0, 0.85);
    text-decoration: none;
    background-color: transparent;
  }

  .bd-sidebar .nav > .active > a,
  .bd-sidebar .nav > .active:hover > a {
    font-weight: 600;
    color: #130654;
    /* adjusted from original
    color: rgba(0, 0, 0, 0.85);
    background-color: transparent; */
  }

  .bd-sidebar .nav > li > ul {
    list-style: none;
    padding: .25rem 1.5rem;
  }

  .bd-sidebar .nav > li > ul > li > a {
    display: block;
    padding: .25rem 1.5rem;
    font-size: 90%;
    color: rgba(0, 0, 0, 0.65);
  }

  .bd-sidebar .nav > li > ul > .active > a,
  .bd-sidebar .nav > li > ul > .active:hover > a {
    font-weight: 600;
    color: #130654;
  }

/* offsetting html anchor titles to adjust for fixed header, https://github.com/pandas-dev/pandas-sphinx-theme/issues/6*/
  h2::before, h3::before,
  h4::before, h5::before,
  h6::before  {
    display: block;
    content: "";
    height: 80px;
    margin: -80px 0 0;
}

/* add padding to body to avid overlap with navbar   */
body {
  padding-top: 80px
}


/* adjust toc font sizes to improve overview */
.toc-h2 {
    font-size: 0.85rem;
  }

.toc-h3 {
    font-size: 0.75rem;
}

.toc-h4 {
    font-size: 0.65rem;
}

.toc-entry > .nav-link.active {
    font-weight: 600;
    color: #130654;
    background-color: transparent;
    border-left: 2px solid #563d7c;
}

.nav-link:hover {
    border-style: none;
}

#navbar-main-elements li.nav-item i {
  font-size: 0.7rem;
  padding-left: 2px;
  vertical-align: middle;
}

/* Collapsing of the TOC sidebar while scrolling */

/* Nav: hide second level (shown on .active) */
.bd-toc .nav .nav {
  display: none;
}

.bd-toc .nav > .active > ul {
  display: block;
}


/* Previous / Next buttons */
div.prev-next-bottom {
  margin: 20px 0px;
}

div.prev-next-bottom a.left-prev, div.prev-next-bottom a.right-next {
  padding: 10px;
  border: 1px solid rgba(0, 0, 0, .2);
  max-width: 45%;
  overflow-x: hidden;
  color: rgba(0, 0, 0, 0.65);
}

div.prev-next-bottom a.left-prev {
  float: left;
}

div.prev-next-bottom a.left-prev:before {
  content: "<< "
}

div.prev-next-bottom a.right-next {
  float: right;
}

div.prev-next-bottom a.right-next:after {
  content: " >>"
}

<<<<<<< HEAD
/* Alert Styling */
.alert {
  /* Avoid too large empty space below alert boxes. */
  padding-bottom: 0;
}

.alert-info a {
  /* higher contrast for links in info boxes. */
  color: #e83e8c;
}

/* Header Styling */

h1 {
  font-size: 3rem;
}

h2 {
  font-size: 2.5rem;
=======
/* Social media buttons */

i.fab {
  vertical-align: middle;
  font-style: normal;
  font-size: 1.5rem;
  line-height:1.25;
}

i.fa-github-square:before {
  color:#333;
}

i.fa-twitter-square:before {
  color: #55acee
>>>>>>> 0683b91b
}<|MERGE_RESOLUTION|>--- conflicted
+++ resolved
@@ -295,7 +295,6 @@
   content: " >>"
 }
 
-<<<<<<< HEAD
 /* Alert Styling */
 .alert {
   /* Avoid too large empty space below alert boxes. */
@@ -315,7 +314,7 @@
 
 h2 {
   font-size: 2.5rem;
-=======
+
 /* Social media buttons */
 
 i.fab {
@@ -331,5 +330,4 @@
 
 i.fa-twitter-square:before {
   color: #55acee
->>>>>>> 0683b91b
 }