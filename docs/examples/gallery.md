# Gallery of sites using this theme

This is a gallery of documentation sites built with `pydata-sphinx-theme`. If you'd like
to add your documentation to this list, add an entry (in alphabetical order) to the list
at the end of [this page](https://github.com/pydata/pydata-sphinx-theme/blob/main/docs/examples/gallery.md)
and open a Pull Request to add it.

## Featured projects

These projects are our earliest adopters and/or present some interesting customization.
Check their repositories for more information.

```{gallery-grid} ../_static/gallery.yaml
:grid-columns: "1 1 2 2"
```

## Other projects using this theme

Here are some other projects using `pydata-sphinx-theme` for their documentation.
Thanks for your support!

```{gallery-grid}
:grid-columns: "1 2 3 4"
:class-card: "downstream-project-links"

- title: Binder
  link-alt: Binder docs
  link: https://mybinder.readthedocs.io/en/latest/index.html
- title: cashocs
  link-alt: cashocs docs
  link: https://cashocs.readthedocs.io/en/stable/
- title: CuPy
  link-alt: CuPy docs
  link: https://docs.cupy.dev/en/stable/index.html
- title: Fairlearn
  link-alt: Fairlearn docs
  link: https://fairlearn.org/main/about/
- title: Feature-engine
  link-alt: Feature-engine docs
  link: https://feature-engine.readthedocs.io/
<<<<<<< HEAD
- title: idtracker&period;ai
=======
- title: idtracker.ai
  link-alt: idtracker.ai docs
>>>>>>> 69f827d8
  link: https://idtracker.ai/
- title: MegEngine
  link-alt: MegEngine docs
  link: https://www.megengine.org.cn/doc/stable/en/index.html
- title: PyVista
  link-alt: PyVista docs
  link: https://docs.pyvista.org
- title: Pastas
  link-alt: Pastas docs
  link: https://pastas.readthedocs.io/
- title: DecentralChain
  link-alt: DecentralChain docs
  link: https://docs.decentralchain.io/en/master/
```<|MERGE_RESOLUTION|>--- conflicted
+++ resolved
@@ -38,12 +38,8 @@
 - title: Feature-engine
   link-alt: Feature-engine docs
   link: https://feature-engine.readthedocs.io/
-<<<<<<< HEAD
 - title: idtracker&period;ai
-=======
-- title: idtracker.ai
-  link-alt: idtracker.ai docs
->>>>>>> 69f827d8
+  link-alt: idtracker&period;ai docs
   link: https://idtracker.ai/
 - title: MegEngine
   link-alt: MegEngine docs
