--- conflicted
+++ resolved
@@ -104,7 +104,6 @@
 ax.scatter(data[0], data[1], c=data[2], s=3)
 ```
 
-<<<<<<< HEAD
 ## Jupyterlite
 
 ```{warning}
@@ -122,7 +121,7 @@
 :prompt: Try Replite!
 
 print("it's a test")
-=======
+
 ## ipyleaflet
 
 `ipyleaflet` is a **Jupyter**/**Leaflet** bridge enabling interactive maps in the Jupyter notebook environment. this demonstrate how you can integrate maps in your documentation.
@@ -133,5 +132,4 @@
 # display a map centered on France
 m = Map(basemap=basemaps.Esri.WorldImagery,  zoom=5, center=[46.21, 2.21])
 m
->>>>>>> aacaac3b
 ```