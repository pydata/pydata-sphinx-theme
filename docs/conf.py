--- conflicted
+++ resolved
@@ -149,7 +149,7 @@
 }
 
 html_sidebars = {
-    "contribute/index": [
+    "community/index": [
         "sidebar-nav-bs",
         "custom-template",
     ],  # This ensures we test for custom sidebars
@@ -196,12 +196,9 @@
 # so a file named "default.css" will overwrite the builtin "default.css".
 html_static_path = ["_static"]
 html_css_files = ["custom.css"]
-
-<<<<<<< HEAD
+todo_include_todos = True
+
 
 def setup(app):
     # Add the gallery directive
-    app.add_directive("gallery-grid", GalleryDirective)
-=======
-todo_include_todos = True
->>>>>>> e233d046
+    app.add_directive("gallery-grid", GalleryDirective)