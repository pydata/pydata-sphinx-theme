--- conflicted
+++ resolved
@@ -42,11 +42,8 @@
     # "nbsphinx",  # Uncomment and comment-out MyST-NB for local testing purposes.
     "numpydoc",
     "sphinx_togglebutton",
-<<<<<<< HEAD
     "jupyterlite_sphinx",
-=======
     "sphinx_favicon",
->>>>>>> a8093c68
 ]
 
 # Add any paths that contain templates here, relative to this directory.
