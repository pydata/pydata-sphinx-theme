--- conflicted
+++ resolved
@@ -38,11 +38,8 @@
     "sphinx.ext.autodoc",
     "sphinx.ext.autosummary",
     "sphinxext.rediraffe",
-<<<<<<< HEAD
     "sphinx_panels",
-=======
     "sphinx.ext.viewcode",
->>>>>>> 281e1039
 ]
 
 # -- Internationalization ------------------------------------------------
