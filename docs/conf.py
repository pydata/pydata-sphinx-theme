# -- Path setup --------------------------------------------------------------
import os
import sys

sys.path.append("scripts")
from gallery_directive import GalleryDirective

# -- Project information -----------------------------------------------------

project = "PyData Theme"
copyright = "2019, PyData Community"
author = "PyData Community"

import pydata_sphinx_theme


# -- General configuration ---------------------------------------------------

extensions = [
    "sphinx.ext.autodoc",
    "sphinx.ext.autosummary",
    "sphinxext.rediraffe",
    "sphinx_design",
    "sphinx.ext.viewcode",
    "sphinx_copybutton",
    # For extension examples and demos
    "ablog",
    "jupyter_sphinx",
    "matplotlib.sphinxext.plot_directive",
    "myst_nb",
    # "nbsphinx",  # Uncomment and comment-out MyST-NB for local testing purposes.
    "numpydoc",
    "sphinx_togglebutton",
]

# -- Internationalization ------------------------------------------------
# specifying the natural language populates some key tags
language = "en"

# ReadTheDocs has its own way of generating sitemaps, etc.
if not os.environ.get("READTHEDOCS"):
    extensions += ["sphinx_sitemap"]

    # -- Sitemap -------------------------------------------------------------
    html_baseurl = os.environ.get("SITEMAP_URL_BASE", "http://127.0.0.1:8000/")
    sitemap_locales = [None]
    sitemap_url_scheme = "{link}"

autosummary_generate = True

# Add any paths that contain templates here, relative to this directory.
templates_path = ["_templates"]

# List of patterns, relative to source directory, that match files and
# directories to ignore when looking for source files.
# This pattern also affects html_static_path and html_extra_path.
exclude_patterns = ["_build", "Thumbs.db", ".DS_Store", "**.ipynb_checkpoints"]

# -- Extension options -------------------------------------------------------

# This allows us to use ::: to denote directives, useful for admonitions
myst_enable_extensions = ["colon_fence", "substitution"]

# -- Options for HTML output -------------------------------------------------

# The theme to use for HTML and HTML Help pages.  See the documentation for
# a list of builtin themes.
#
html_theme = "pydata_sphinx_theme"
html_logo = "_static/logo.svg"
html_favicon = "_static/logo.svg"
html_sourcelink_suffix = ""

# Define the json_url for our version switcher.
json_url = "https://pydata-sphinx-theme.readthedocs.io/en/latest/_static/switcher.json"

# Define the version we use for matching in the version switcher.
version_match = os.environ.get("READTHEDOCS_VERSION")
# If READTHEDOCS_VERSION doesn't exist, we're not on RTD
# If it is an integer, we're in a PR build and the version isn't correct.
if not version_match or version_match.isdigit():
    # For local development, infer the version to match from the package.
    release = pydata_sphinx_theme.__version__
    if "dev" in release:
        version_match = "latest"
        # We want to keep the relative reference if we are in dev mode
        # but we want the whole url if we are effectively in a released version
        json_url = "/_static/switcher.json"
    else:
        version_match = "v" + release

html_theme_options = {
    "external_links": [
        {
            "url": "https://github.com/pydata/pydata-sphinx-theme/releases",
            "name": "Changelog",
        },
        {
            "url": "https://pydata.org",
            "name": "PyData",
        },
        {
            "url": "https://numfocus.org/",
            "name": "NumFocus",
        },
        {
            "url": "https://numfocus.org/donate",
            "name": "Donate to NumFocus",
        },
    ],
    "github_url": "https://github.com/pydata/pydata-sphinx-theme",
    "twitter_url": "https://twitter.com/PyData",
    "header_links_before_dropdown": 4,
    "icon_links": [
        {
            "name": "PyPI",
            "url": "https://pypi.org/project/pydata-sphinx-theme",
            "icon": "fas fa-box",
        },
        {
            "name": "PyData",
            "url": "https://pydata.org",
            "icon": "_static/pydata-logo.png",
            "type": "local",
            "attributes": {"target": "_blank"},
        },
    ],
    "logo": {
        "text": "PyData Theme",
        "image_dark": "logo-dark.svg",
    },
    "use_edit_page_button": True,
    "show_toc_level": 1,
    # "announcement": "Here's a test <a href='https://google.com'>announcement</a>!",
    "announcement": "https://raw.githubusercontent.com/pydata/pydata-sphinx-theme/main/docs/_templates/custom-template.html",
    # "show_nav_level": 2,
    # "search_bar_position": "navbar",  # TODO: Deprecated - remove in future version
    # "navbar_align": "left",  # [left, content, right] For testing that the navbar items align properly
    "navbar_start": ["navbar-logo", "version-switcher"],
    # "navbar_center": ["navbar-nav", "navbar-version"],  # Just for testing, we should use defaults in our docs
    # "navbar_end": ["theme-switcher", "navbar-icon-links"],  # Just for testing, we should use defaults in our docs
    # "left_sidebar_end": ["custom-template.html", "sidebar-ethical-ads.html"],
    # "footer_items": ["copyright", "sphinx-version", ""]
    "switcher": {
        "json_url": json_url,
        "version_match": version_match,
    },
}

html_sidebars = {
    "contribute/index": [
        "sidebar-nav-bs",
        "custom-template",
    ],  # This ensures we test for custom sidebars
<<<<<<< HEAD
    "examples/no-sidebar": [],  # Test what page looks like with no sidebar items
    "examples/persistent-search-field": ["search-field"],
=======
    "demo/no-sidebar": [],  # Test what page looks like with no sidebar items,
    "demo/persistent-search-field": ["search-field"],
    # Blog sidebars
    # ref: https://ablog.readthedocs.io/manual/ablog-configuration-options/#blog-sidebars
    "demo/blog/*": [
        "postcard.html",
        "recentposts.html",
        "tagcloud.html",
        "categories.html",
        "authors.html",
        "languages.html",
        "locations.html",
        "archives.html",
    ],
>>>>>>> a7d74f5c
}

myst_heading_anchors = 2
myst_substitutions = {"rtd": "[Read the Docs](https://readthedocs.org/)"}

html_context = {
    "github_user": "pydata",
    "github_repo": "pydata-sphinx-theme",
    "github_version": "main",
    "doc_path": "docs",
}

rediraffe_redirects = {
    "contributing.rst": "community/index.rst",
}

# ABlog configuration
blog_path = "demo/blog/index"
blog_authors = {
    "pydata": ("PyData", "https://pydata.org"),
    "jupyter": ("Jupyter", "https://jupyter.org"),
}


# Add any paths that contain custom static files (such as style sheets) here,
# relative to this directory. They are copied after the builtin static files,
# so a file named "default.css" will overwrite the builtin "default.css".
html_static_path = ["_static"]
html_css_files = ["custom.css"]


def setup(app):
    # Add the gallery directive
    app.add_directive("gallery-grid", GalleryDirective)<|MERGE_RESOLUTION|>--- conflicted
+++ resolved
@@ -152,15 +152,11 @@
         "sidebar-nav-bs",
         "custom-template",
     ],  # This ensures we test for custom sidebars
-<<<<<<< HEAD
     "examples/no-sidebar": [],  # Test what page looks like with no sidebar items
     "examples/persistent-search-field": ["search-field"],
-=======
-    "demo/no-sidebar": [],  # Test what page looks like with no sidebar items,
-    "demo/persistent-search-field": ["search-field"],
     # Blog sidebars
     # ref: https://ablog.readthedocs.io/manual/ablog-configuration-options/#blog-sidebars
-    "demo/blog/*": [
+    "examples/blog/*": [
         "postcard.html",
         "recentposts.html",
         "tagcloud.html",
@@ -170,7 +166,6 @@
         "locations.html",
         "archives.html",
     ],
->>>>>>> a7d74f5c
 }
 
 myst_heading_anchors = 2
@@ -188,7 +183,7 @@
 }
 
 # ABlog configuration
-blog_path = "demo/blog/index"
+blog_path = "examples/blog/index"
 blog_authors = {
     "pydata": ("PyData", "https://pydata.org"),
     "jupyter": ("Jupyter", "https://jupyter.org"),
