# Configuration file for the Sphinx documentation builder.
#
# This file only contains a selection of the most common options. For a full
# list see the documentation:
# https://www.sphinx-doc.org/en/master/usage/configuration.html

# -- Path setup --------------------------------------------------------------

# If extensions (or modules to document with autodoc) are in another directory,
# add these directories to sys.path here. If the directory is relative to the
# documentation root, use os.path.abspath to make it absolute, like shown here.
#
import os

# import sys
# sys.path.insert(0, os.path.abspath('.'))


# -- Project information -----------------------------------------------------

project = "PyData Sphinx Theme"
copyright = "2019, PyData Community"
author = "PyData Community"

import pydata_sphinx_theme


# -- General configuration ---------------------------------------------------

# Add any Sphinx extension module names here, as strings. They can be
# extensions coming with Sphinx (named 'sphinx.ext.*') or your custom
# ones.

extensions = [
    "jupyter_sphinx",
    "myst_parser",
    "numpydoc",
    "sphinx.ext.autodoc",
    "sphinx.ext.autosummary",
    "sphinxext.rediraffe",
]

# -- Internationalization ------------------------------------------------
# specifying the natural language populates some key tags
language = "en"

# ReadTheDocs has its own way of generating sitemaps, etc.
if not os.environ.get("READTHEDOCS"):
    extensions += ["sphinx_sitemap"]

    # -- Sitemap -------------------------------------------------------------
    html_baseurl = os.environ.get("SITEMAP_URL_BASE", "http://127.0.0.1:8000/")
    sitemap_locales = [None]
    sitemap_url_scheme = "{link}"

autosummary_generate = True

# Add any paths that contain templates here, relative to this directory.
templates_path = ["_templates"]

# List of patterns, relative to source directory, that match files and
# directories to ignore when looking for source files.
# This pattern also affects html_static_path and html_extra_path.
exclude_patterns = ["_build", "Thumbs.db", ".DS_Store"]

# -- Extension options -------------------------------------------------------

myst_enable_extensions = [
    # This allows us to use ::: to denote directives, useful for admonitions
    "colon_fence",
]

# -- Options for HTML output -------------------------------------------------

# The theme to use for HTML and HTML Help pages.  See the documentation for
# a list of builtin themes.
#
html_theme = "pydata_sphinx_theme"
# html_logo = "_static/pandas.svg"  # For testing

# Define the json_url for our version switcher.
json_url = "https://pydata-sphinx-theme.readthedocs.io/en/latest/_static/switcher.json"

# Define the version we use for matching in the version switcher.
version_match = os.environ.get("READTHEDOCS_VERSION")
# If READTHEDOCS_VERSION doesn't exist, we're not on RTD
# If it is an integer, we're in a PR build and the version isn't correct.
if not version_match or version_match.isdigit():
    # For local development, infer the version to match from the package.
    release = pydata_sphinx_theme.__version__
    if "dev" in release:
        version_match = "latest"
        # We want to keep the relative reference if we are in dev mode
        # but we want the whole url if we are effectively in a released version
        json_url = "/_static/switcher.json"
    else:
        version_match = "v" + release

html_theme_options = {
    "external_links": [
        {
            "url": "https://github.com/pydata/pydata-sphinx-theme/releases",
            "name": "Changelog",
        },
        {"url": "https://pandas.pydata.org/pandas-docs/stable/", "name": "Pandas Docs"},
    ],
    "github_url": "https://github.com/pydata/pydata-sphinx-theme",
    "twitter_url": "https://twitter.com/pandas_dev",
    "icon_links": [
        {
            "name": "PyPI",
            "url": "https://pypi.org/project/pydata-sphinx-theme",
            "icon": "fas fa-box",
        },
        {
            "name": "Pandas",
            "url": "https://pandas.pydata.org",
            "icon": "_static/pandas-square.svg",
            "type": "local",
        },
    ],
    "use_edit_page_button": True,
    "show_toc_level": 1,
    # "show_nav_level": 2,
    # "search_bar_position": "navbar",  # TODO: Deprecated - remove in future version
    # "navbar_align": "left",  # [left, content, right] For testing that the navbar items align properly
    # "navbar_start": ["navbar-logo", "navbar-version"],
    # "navbar_center": ["navbar-nav", "navbar-version"],  # Just for testing
    "navbar_end": ["version-switcher", "navbar-icon-links"],
    # "left_sidebar_end": ["custom-template.html", "sidebar-ethical-ads.html"],
    # "footer_items": ["copyright", "sphinx-version", ""]
    "switcher": {
<<<<<<< HEAD
        # "json_url": "/_static/switcher.json",
        "json_url": "https://pydata-sphinx-theme.readthedocs.io/en/latest/_static/switcher.json",
=======
        "json_url": json_url,
        "url_template": "https://pydata-sphinx-theme.readthedocs.io/en/{version}/",
>>>>>>> 3ebd74f1
        "version_match": version_match,
    },
}

html_sidebars = {
    "contribute/index": [
        "search-field",
        "sidebar-nav-bs",
        "custom-template",
    ],  # This ensures we test for custom sidebars
    "demo/no-sidebar": [],  # Test what page looks like with no sidebar items
}


html_context = {
    "github_user": "pandas-dev",
    "github_repo": "pydata-sphinx-theme",
    "github_version": "master",
    "doc_path": "docs",
}

rediraffe_redirects = {
    "contributing.rst": "contribute/index.rst",
}

# Add any paths that contain custom static files (such as style sheets) here,
# relative to this directory. They are copied after the builtin static files,
# so a file named "default.css" will overwrite the builtin "default.css".
html_static_path = ["_static"]<|MERGE_RESOLUTION|>--- conflicted
+++ resolved
@@ -130,13 +130,7 @@
     # "left_sidebar_end": ["custom-template.html", "sidebar-ethical-ads.html"],
     # "footer_items": ["copyright", "sphinx-version", ""]
     "switcher": {
-<<<<<<< HEAD
-        # "json_url": "/_static/switcher.json",
-        "json_url": "https://pydata-sphinx-theme.readthedocs.io/en/latest/_static/switcher.json",
-=======
         "json_url": json_url,
-        "url_template": "https://pydata-sphinx-theme.readthedocs.io/en/{version}/",
->>>>>>> 3ebd74f1
         "version_match": version_match,
     },
 }
