# Accessibility checks

<<<<<<< HEAD
The accessibility checking tools can find several common HTML patterns which
=======
```{note}
April-2023: we are currently
[re-evaluating how we do accessibility checks](https://github.com/pydata/pydata-sphinx-theme/issues/1168)
and reporting, so this may change soon.
```

In general, accessibility-checking tools can find a limited number of common HTML patterns which
>>>>>>> cc8a529a
assistive technology can't help users understand.

## Accessibility checks as part of our development process

We run a [Lighthouse](https://developers.google.com/web/tools/lighthouse) job in our CI/CD, which generates a "score" for all pages in our **Kitchen Sink** example documentation.
The configuration for Lighthouse can be found in the `.github/workflows/lighthouserc.json` file.

<<<<<<< HEAD
For more information about configuring Lighthouse, see [the lighthouse documentation](https://github.com/GoogleChrome/lighthouse-ci/blob/main/docs/configuration.md).
=======
For more information about configuring Lighthouse, see [the Lighthouse documentation](https://github.com/GoogleChrome/lighthouse-ci/blob/main/docs/configuration.md).
>>>>>>> cc8a529a
For more information about Accessibility in general, see [](../../user_guide/accessibility.rst).<|MERGE_RESOLUTION|>--- conflicted
+++ resolved
@@ -1,8 +1,5 @@
 # Accessibility checks
 
-<<<<<<< HEAD
-The accessibility checking tools can find several common HTML patterns which
-=======
 ```{note}
 April-2023: we are currently
 [re-evaluating how we do accessibility checks](https://github.com/pydata/pydata-sphinx-theme/issues/1168)
@@ -10,7 +7,6 @@
 ```
 
 In general, accessibility-checking tools can find a limited number of common HTML patterns which
->>>>>>> cc8a529a
 assistive technology can't help users understand.
 
 ## Accessibility checks as part of our development process
@@ -18,9 +14,5 @@
 We run a [Lighthouse](https://developers.google.com/web/tools/lighthouse) job in our CI/CD, which generates a "score" for all pages in our **Kitchen Sink** example documentation.
 The configuration for Lighthouse can be found in the `.github/workflows/lighthouserc.json` file.
 
-<<<<<<< HEAD
-For more information about configuring Lighthouse, see [the lighthouse documentation](https://github.com/GoogleChrome/lighthouse-ci/blob/main/docs/configuration.md).
-=======
 For more information about configuring Lighthouse, see [the Lighthouse documentation](https://github.com/GoogleChrome/lighthouse-ci/blob/main/docs/configuration.md).
->>>>>>> cc8a529a
 For more information about Accessibility in general, see [](../../user_guide/accessibility.rst).