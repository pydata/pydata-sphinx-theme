--- conflicted
+++ resolved
@@ -39,11 +39,7 @@
 Building a Sphinx site uses a combination of Python and Jinja to manage HTML, SCSS, and JavaScript.
 To simplify this process, we use a few helper tools:
 
-<<<<<<< HEAD
-- [The Sphinx [Theme Builder](https://sphinx-theme-builder.readthedocs.io/en/latest/) automatically perform the compilation of web assets.
-=======
 - [The Sphinx Theme Builder](https://sphinx-theme-builder.readthedocs.io/en/latest/) compiles web assets in an automated way.
->>>>>>> cc8a529a
 - [pre-commit](https://pre-commit.com/) for automatically enforcing code standards and quality checks before commits.
 - [nox](https://nox.thea.codes/) for automating common development tasks.
 
@@ -63,11 +59,7 @@
 ```
 
 You can call `nox` from the command line to perform common actions that are needed in building the theme.
-<<<<<<< HEAD
-`nox` operates with isolated environments, so each action has its packages installed in a local directory (`.nox`).
-=======
 `nox` operates with isolated environments, so each action has its own packages installed in a local directory (`.nox`).
->>>>>>> cc8a529a
 For common development actions, you'll only need to use `nox` and won't need to set up any other packages.
 
 ### Setup `pre-commit`
