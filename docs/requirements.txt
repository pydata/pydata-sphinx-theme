--- conflicted
+++ resolved
@@ -2,9 +2,6 @@
 numpydoc
 recommonmark
 pandas
-<<<<<<< HEAD
 jupyter_sphinx
 plotly
-=======
-numpy
->>>>>>> 1e8295d4
+numpy