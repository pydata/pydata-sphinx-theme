--- conflicted
+++ resolved
@@ -2,13 +2,8 @@
 Changelog
 *********
 
-<<<<<<< HEAD
-See the `GitHub Releases <https://github.com/pandas-dev/pydata-sphinx-theme/releases>`_ for the changelog of each release.
-
+See the `GitHub Releases <https://github.com/pydata/pydata-sphinx-theme/releases>`_ for the changelog of each release.
 
 .. meta::
     :description lang=en:
-        The historical releases for pydata-sphinx-theme.
-=======
-See the `GitHub Releases <https://github.com/pydata/pydata-sphinx-theme/releases>`_ for the changelog of each release.
->>>>>>> fd1709c6
+        The historical releases for pydata-sphinx-theme.