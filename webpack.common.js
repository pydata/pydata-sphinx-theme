const path = require('path');
const { CleanWebpackPlugin } = require('clean-webpack-plugin');

module.exports = {
  entry: {
<<<<<<< HEAD
    index: ['./src/js/index.js', './src/scss/index.scss'],
=======
    theme: ['./src/js/theme.js', './src/scss/theme.scss'],
    // badge_only: './src/sass/badge_only.sass',
>>>>>>> 14085ba8
  },
  output: {
    filename: 'js/[name].js?[hash]',
    path: path.resolve(__dirname, 'pandas_sphinx_theme/static'),
  },
  module: {
    rules: [
      {
        test: /\.js$/,
        use: 'imports-loader?this=>window',
      },
      {
        test: /\.scss$/,
        use: [
          {
            loader: 'file-loader',
            options: {
              name: 'css/[name].css',
            },
          },
          {
            loader: 'extract-loader',
          },
          {
            loader: 'css-loader?-url',
          },
          // {
          //   loader: 'postcss-loader',
          // },
          {
            loader: 'sass-loader',
          },
        ],
      },
    ],
  },
<<<<<<< HEAD
  plugins: [],
=======
  plugins: [new CleanWebpackPlugin()],
>>>>>>> 14085ba8
};<|MERGE_RESOLUTION|>--- conflicted
+++ resolved
@@ -3,12 +3,7 @@
 
 module.exports = {
   entry: {
-<<<<<<< HEAD
     index: ['./src/js/index.js', './src/scss/index.scss'],
-=======
-    theme: ['./src/js/theme.js', './src/scss/theme.scss'],
-    // badge_only: './src/sass/badge_only.sass',
->>>>>>> 14085ba8
   },
   output: {
     filename: 'js/[name].js?[hash]',
@@ -45,9 +40,5 @@
       },
     ],
   },
-<<<<<<< HEAD
-  plugins: [],
-=======
   plugins: [new CleanWebpackPlugin()],
->>>>>>> 14085ba8
 };