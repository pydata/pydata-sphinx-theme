--- conflicted
+++ resolved
@@ -1,9 +1,5 @@
-<<<<<<< HEAD
 const { resolve } = require('path');
-=======
 const webpack = require('webpack');
-const path = require('path');
->>>>>>> 24ae3c5c
 const { CleanWebpackPlugin } = require('clean-webpack-plugin');
 const CopyPlugin = require('copy-webpack-plugin');
 
@@ -51,20 +47,7 @@
   },
   plugins: [
     new CleanWebpackPlugin(),
-<<<<<<< HEAD
     new CopyPlugin([
-      // bootstrap
-      {
-        // includes popper.js
-        context: './node_modules/bootstrap/dist/js/',
-        from: 'bootstrap.bundle.min.*',
-        to: resolve(vendor, 'bootstrap')
-      },
-      {
-        context: './node_modules/bootstrap/',
-        from: 'LICENSE',
-        to: resolve(vendor, 'bootstrap')
-      },
       // fonts
       {
         context: './node_modules/@fortawesome/fontawesome-free/css',
@@ -137,13 +120,11 @@
         from: 'LICENSE',
         to: resolve(vendor, 'mathjax')
       },
-    ])
-=======
+    ]),
     new webpack.ProvidePlugin({
       '$': "jquery",
       'jQuery': "jquery",
       'Popper': 'popper.js'
     }),
->>>>>>> 24ae3c5c
   ],
 };