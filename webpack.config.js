--- conflicted
+++ resolved
@@ -131,23 +131,10 @@
   devtool: "source-map",
   entry: {
     "pydata-sphinx-theme": resolve(scriptPath, "pydata-sphinx-theme.js"),
-<<<<<<< HEAD
-    bootstrap: resolve(scriptPath, "bootstrap.js"),
-  },
-  output: {
-    filename: "scripts/[name].js",
-    path: staticPath,
-  },
-  optimization: {
-    minimizer: [new TerserPlugin(), new OptimizeCssAssetsPlugin({})],
-  },
-=======
     "bootstrap": resolve(scriptPath, "bootstrap.js"),
   },
   output: {filename: "scripts/[name].js", path: staticPath},
   optimization: {minimizer: [new TerserPlugin(), new OptimizeCssAssetsPlugin({})]},
-  externals: {jquery: "jQuery"}, // will be removed with Sphinx 6
->>>>>>> 39b6a7f3
   module: {
     rules: [{
       test: /\.scss$/,
