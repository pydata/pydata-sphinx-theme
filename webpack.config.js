/**
 * Webpack configuration for pydata-sphinx-theme.
 *
 * This script does a few primary things:
 *
 * - Generates a `webpack-macros.html` file that defines macros used
 *   to insert CSS / JS at various places in the main `layout.html` template.
 * - Compiles our translation files into .mo files so they can be bundled with the theme
 * - Compiles our SCSS and JS and places them in the _static/ folder
 * - Downloads and links FontAwesome and some JS libraries (Bootstrap, etc)
 */

const { resolve } = require("path");
const HtmlWebpackPlugin = require("html-webpack-plugin");
const MiniCssExtractPlugin = require("mini-css-extract-plugin");
const CssMinimizerPlugin = require("css-minimizer-webpack-plugin");
const TerserPlugin = require("terser-webpack-plugin");
const dedent = require("dedent");
const { Compilation } = require("webpack");

/*******************************************************************************
 * Paths for various assets (sources and destinations)
 */

<<<<<<< HEAD
const vendorVersions = { fontAwesome: require("@fortawesome/fontawesome-free/package.json").version };

const scriptPath = resolve(__dirname, "src/pydata_sphinx_theme/assets/scripts");
const staticPath = resolve(__dirname, "src/pydata_sphinx_theme/theme/pydata_sphinx_theme/static");
const vendorPath = resolve(staticPath, "vendor");
const faPath = { fontAwesome: resolve(vendorPath, "fontawesome", vendorVersions.fontAwesome) };
=======
const scriptPath = resolve(__dirname, "src/pydata_sphinx_theme/assets/scripts");
const staticPath = resolve(__dirname, "src/pydata_sphinx_theme/theme/pydata_sphinx_theme/static");
const vendorPath = resolve(staticPath, "vendor");
>>>>>>> 75d12d49

/*******************************************************************************
 * functions to load the assets in the html head
 * the css, and js (preload/scripts) are digested for cache busting
 * the fonts are loaded from vendors
 */

function stylesheet(css) { return `<link href="{{ pathto('_static/${css}', 1) }}?digest=${this.hash}" rel="stylesheet" />`; }
function preload(js) { return `<link rel="preload" as="script" href="{{ pathto('_static/${js}', 1) }}?digest=${this.hash}" />`; }
<<<<<<< HEAD
function script(js) { return `<script src="{{ pathto('_static/${js}', 1) }}?digest=${this.hash}"></script>`; }
function font(woff2) { return `<link rel="preload" as="font" type="font/woff2" crossorigin href="{{ pathto('_static/${woff2}', 1) }}" />`; }
=======
function script(js) { return `<script defer src="{{ pathto('_static/${js}', 1) }}?digest=${this.hash}"></script>`; }
>>>>>>> 75d12d49

/*******************************************************************************
 * the assets to load in the macro
 */
const theme_stylesheets = [
  "styles/theme.css", // basic sphinx css
  "styles/pydata-sphinx-theme.css", // all the css created for this specific theme
];
const theme_scripts = [
  "scripts/bootstrap.js",
  "scripts/pydata-sphinx-theme.js",
];
const fa_scripts = [
  "scripts/fontawesome.js",
];

/*******************************************************************************
 * Cache-busting Jinja2 macros (`webpack-macros.html`) used in `layout.html`
 *
 * @param  {Compilation} the compilation instance to extract the hash
 * @return {String} the macro to inject in layout.html
 */
function macroTemplate({ compilation }) {

  return dedent(`\
    <!--
      AUTO-GENERATED from webpack.config.js, do **NOT** edit by hand.
      These are re-used in layout.html
    -->

    {% macro head_pre_assets() %}
      <!-- Loaded before other Sphinx assets -->
      ${theme_stylesheets.map(stylesheet.bind(compilation)).join("\n")}
    {% endmacro %}

    {% macro head_js_preload() %}
      <!-- Pre-loaded scripts that we'll load fully later -->
      ${theme_scripts.map(preload.bind(compilation)).join("\n")}
    {% endmacro %}

    {% macro body_post() %}
      <!-- Scripts loaded after <body> so the DOM is not blocked -->
      ${fa_scripts.map(script.bind(compilation)).join("\n")}
      ${theme_scripts.map(script.bind(compilation)).join("\n")}
    {% endmacro %}
  `);
}

/*******************************************************************************
 * Bundle the modules to use them in the theme outputs
 */

const htmlWebpackPlugin = new HtmlWebpackPlugin({
  filename: resolve(staticPath, "webpack-macros.html"),
  inject: false,
  minify: false,
  css: true,
  templateContent: macroTemplate,
});

module.exports = {
  mode: "production",
  devtool: "source-map",
  entry: {
    "pydata-sphinx-theme": resolve(scriptPath, "pydata-sphinx-theme.js"),
    "fontawesome": resolve(scriptPath, "fontawesome.js"),
    "bootstrap": resolve(scriptPath, "bootstrap.js"),
  },
<<<<<<< HEAD
  output: { filename: "scripts/[name].js", path: staticPath },
  optimization: { minimizer: ['...', new CssMinimizerPlugin()] },
=======
  output: {
    filename: "scripts/[name].js",
    path: staticPath,
    // clean webpack assets at the beginning of the build - except for 
    // files we need to explicitly keep 
    clean: {
      keep(asset) {
        const filesToKeep = ["styles/theme.css", ".gitignore"];
        return filesToKeep.some(file => asset.includes(file));
      }
    },
  },
  optimization: {
    minimizer: [
      '...',
      new CssMinimizerPlugin(),
      new TerserPlugin({
        terserOptions: {
          parallel: true,
        }
      })]
  },
>>>>>>> 75d12d49
  module: {
    rules: [{
      test: /\.(sa|sc|c)ss$/,
      use: [
<<<<<<< HEAD
        { loader: MiniCssExtractPlugin.loader },
        { loader: "css-loader", options: { url: false } },
        { loader: "sass-loader", },
=======
        // Extracts CSS for each JS file that includes CSS
        { loader: MiniCssExtractPlugin.loader },
        {
          // Interprets `@import` and `url()` like `import/require()` and will resolve them
          loader: 'css-loader',
          options: {
            sourceMap: true,
            url: true,
          }
        },
        { loader: 'resolve-url-loader' },
        {
          // Loads a SASS/SCSS file and compiles it to CSS
          loader: "sass-loader",
          options: {
            sourceMap: true,
            sassOptions: { outputStyle: "expanded" }
          }
        },
>>>>>>> 75d12d49
      ],
    },
    {
      // Font vendoring and management - will separate FA and export the font files
      test: /\.(woff|woff2|eot|ttf|otf)$/i,
      type: 'asset/resource',
      generator: {
        filename: 'vendor/fontawesome/webfonts/[name][ext]'
      }
    },],
  },
  plugins: [
    htmlWebpackPlugin,
    new MiniCssExtractPlugin({
      filename: "styles/[name].css",
      chunkFilename: "styles/[id].css",
    })],
  experiments: {
    topLevelAwait: true,
  },
};<|MERGE_RESOLUTION|>--- conflicted
+++ resolved
@@ -22,18 +22,9 @@
  * Paths for various assets (sources and destinations)
  */
 
-<<<<<<< HEAD
-const vendorVersions = { fontAwesome: require("@fortawesome/fontawesome-free/package.json").version };
-
 const scriptPath = resolve(__dirname, "src/pydata_sphinx_theme/assets/scripts");
 const staticPath = resolve(__dirname, "src/pydata_sphinx_theme/theme/pydata_sphinx_theme/static");
 const vendorPath = resolve(staticPath, "vendor");
-const faPath = { fontAwesome: resolve(vendorPath, "fontawesome", vendorVersions.fontAwesome) };
-=======
-const scriptPath = resolve(__dirname, "src/pydata_sphinx_theme/assets/scripts");
-const staticPath = resolve(__dirname, "src/pydata_sphinx_theme/theme/pydata_sphinx_theme/static");
-const vendorPath = resolve(staticPath, "vendor");
->>>>>>> 75d12d49
 
 /*******************************************************************************
  * functions to load the assets in the html head
@@ -43,12 +34,7 @@
 
 function stylesheet(css) { return `<link href="{{ pathto('_static/${css}', 1) }}?digest=${this.hash}" rel="stylesheet" />`; }
 function preload(js) { return `<link rel="preload" as="script" href="{{ pathto('_static/${js}', 1) }}?digest=${this.hash}" />`; }
-<<<<<<< HEAD
-function script(js) { return `<script src="{{ pathto('_static/${js}', 1) }}?digest=${this.hash}"></script>`; }
-function font(woff2) { return `<link rel="preload" as="font" type="font/woff2" crossorigin href="{{ pathto('_static/${woff2}', 1) }}" />`; }
-=======
 function script(js) { return `<script defer src="{{ pathto('_static/${js}', 1) }}?digest=${this.hash}"></script>`; }
->>>>>>> 75d12d49
 
 /*******************************************************************************
  * the assets to load in the macro
@@ -117,10 +103,6 @@
     "fontawesome": resolve(scriptPath, "fontawesome.js"),
     "bootstrap": resolve(scriptPath, "bootstrap.js"),
   },
-<<<<<<< HEAD
-  output: { filename: "scripts/[name].js", path: staticPath },
-  optimization: { minimizer: ['...', new CssMinimizerPlugin()] },
-=======
   output: {
     filename: "scripts/[name].js",
     path: staticPath,
@@ -143,16 +125,10 @@
         }
       })]
   },
->>>>>>> 75d12d49
   module: {
     rules: [{
       test: /\.(sa|sc|c)ss$/,
       use: [
-<<<<<<< HEAD
-        { loader: MiniCssExtractPlugin.loader },
-        { loader: "css-loader", options: { url: false } },
-        { loader: "sass-loader", },
-=======
         // Extracts CSS for each JS file that includes CSS
         { loader: MiniCssExtractPlugin.loader },
         {
@@ -172,7 +148,6 @@
             sassOptions: { outputStyle: "expanded" }
           }
         },
->>>>>>> 75d12d49
       ],
     },
     {
