/**
 * Webpack configuration for pydata-sphinx-theme.
 *
 * This script does a few primary things:
 *
 * - Generates a `webpack-macros.html` file that defines macros used
 *   to insert CSS / JS at various places in the main `layout.html` template.
 * - Compiles our translation files into .mo files so they can be bundled with the theme
 * - Compiles our SCSS and JS and places them in the _static/ folder
 * - Downloads and links FontAwesome and some JS libraries (Bootstrap, etc)
 */

const { resolve } = require("path");
const HtmlWebpackPlugin = require("html-webpack-plugin");
const CopyPlugin = require("copy-webpack-plugin");
const MiniCssExtractPlugin = require("mini-css-extract-plugin");
const CssMinimizerPlugin = require("css-minimizer-webpack-plugin");
const dedent = require("dedent");
const { Compilation } = require("webpack");

/*******************************************************************************
 * Compile our translation files
 */
const { exec } = require("child_process");
const localePath = resolve(__dirname, "src/pydata_sphinx_theme/locale");
exec(`pybabel compile -d ${localePath} -D sphinx`);

/*******************************************************************************
 * Paths for various assets (sources and destinations)
 */

const vendorVersions = {fontAwesome: require("@fortawesome/fontawesome-free/package.json").version};

const scriptPath = resolve(__dirname, "src/pydata_sphinx_theme/assets/scripts");
const staticPath = resolve(__dirname,"src/pydata_sphinx_theme/theme/pydata_sphinx_theme/static");
const vendorPath = resolve(staticPath, "vendor");
const faPath = {fontAwesome: resolve(vendorPath, "fontawesome", vendorVersions.fontAwesome)};

/*******************************************************************************
 * functions to load the assets in the html head
 * the css, and js (preload/scripts) are digested for cache busting
 * the fonts are loaded from vendors
 */

function stylesheet(css){ return `<link href="{{ pathto('_static/${css}', 1) }}?digest=${this.hash}" rel="stylesheet" />`;}
function preload(js){ return `<link rel="preload" as="script" href="{{ pathto('_static/${js}', 1) }}?digest=${this.hash}" />`;}
function script(js){ return `<script src="{{ pathto('_static/${js}', 1) }}?digest=${this.hash}"></script>`;}
function font(woff2){ return `<link rel="preload" as="font" type="font/woff2" crossorigin href="{{ pathto('_static/${woff2}', 1) }}" />`;}

/*******************************************************************************
 * the assets to load in the macro
 */
 const theme_stylesheets = [
  "styles/theme.css", // basic sphinx css
  "styles/bootstrap.css", // all bootstrap 5 css with variable adjustments
  "styles/pydata-sphinx-theme.css", // all the css created for this specific theme
];
const theme_scripts = [
  "scripts/bootstrap.js",
  "scripts/pydata-sphinx-theme.js",
];
const fa_stylesheets = [
  `vendor/fontawesome/${vendorVersions.fontAwesome}/css/all.min.css`,
];
const fa_scripts = [
  `vendor/fontawesome/${vendorVersions.fontAwesome}/js/all.min.js`,
];
const fa_fonts = [
  `vendor/fontawesome/${vendorVersions.fontAwesome}/webfonts/fa-solid-900.woff2`,
  `vendor/fontawesome/${vendorVersions.fontAwesome}/webfonts/fa-brands-400.woff2`,
  `vendor/fontawesome/${vendorVersions.fontAwesome}/webfonts/fa-regular-400.woff2`,
];

/*******************************************************************************
 * Cache-busting Jinja2 macros (`webpack-macros.html`) used in `layout.html`
 *
 * @param  {Compilation} the compilation instance to extract the hash
 * @return {String} the macro to inject in layout.html
 */
function macroTemplate({ compilation }) {

  return dedent(`\
    <!--
      AUTO-GENERATED from webpack.config.js, do **NOT** edit by hand.
      These are re-used in layout.html
    -->
    {# Load FontAwesome icons #}
    {% macro head_pre_icons() %}
      ${fa_stylesheets.map(stylesheet.bind(compilation)).join("\n")}
      ${fa_fonts.map(font).join("\n")}
    {% endmacro %}

    {% macro head_pre_assets() %}
      <!-- Loaded before other Sphinx assets -->
      ${theme_stylesheets.map(stylesheet.bind(compilation)).join("\n")}
    {% endmacro %}

    {% macro head_js_preload() %}
      <!-- Pre-loaded scripts that we'll load fully later -->
      ${theme_scripts.map(preload.bind(compilation)).join("\n")}
      ${fa_scripts.map(script.bind(compilation)).join("\n")}
    {% endmacro %}

    {% macro body_post() %}
      <!-- Scripts loaded after <body> so the DOM is not blocked -->
      ${theme_scripts.map(script.bind(compilation)).join("\n")}
    {% endmacro %}
  `);
}

/*******************************************************************************
 * Bundle the modules to use them in the theme outputs
 */

const htmlWebpackPlugin = new HtmlWebpackPlugin({
  filename: resolve(staticPath, "webpack-macros.html"),
  inject: false,
  minify: false,
  css: true,
  templateContent: macroTemplate,
});

<<<<<<< HEAD
const copyPlugin = new CopyPlugin([ // fontawesome
  {
    context: "./node_modules/@fortawesome/fontawesome-free",
    from: "LICENSE.txt",
    to: resolve(faPath.fontAwesome, "LICENSE.txt"),
  },
  {
    context: "./node_modules/@fortawesome/fontawesome-free/css",
    from: "all.min.css",
    to: resolve(faPath.fontAwesome, "css"),
  },
  {
    context: "./node_modules/@fortawesome/fontawesome-free/js",
    from: "all.min.js",
    to: resolve(faPath.fontAwesome, "js"),
  },
  {
    context: "./node_modules/@fortawesome/fontawesome-free",
    from: "webfonts",
    to: resolve(faPath.fontAwesome, "webfonts"),
  },
]);
=======
const copyPlugin = new CopyPlugin({ // fontawesome
  patterns: [
    {
      context: "./node_modules/@fortawesome/fontawesome-free",
      from: "LICENSE.txt",
      to: resolve(faPath.fontAwesome, "LICENSE.txt"),
    },
    {
      context: "./node_modules/@fortawesome/fontawesome-free/css",
      from: "all.min.css",
      to: resolve(faPath.fontAwesome, "css"),
    },
    {
      context: "./node_modules/@fortawesome/fontawesome-free",
      from: "webfonts",
      to: resolve(faPath.fontAwesome, "webfonts"),
    },
  ]
});
>>>>>>> 371126ea

module.exports = {
  mode: "production",
  devtool: "source-map",
  entry: {
    "pydata-sphinx-theme": resolve(scriptPath, "pydata-sphinx-theme.js"),
    "bootstrap": resolve(scriptPath, "bootstrap.js"),
  },
  output: {filename: "scripts/[name].js", path: staticPath},
  optimization: {minimizer: ['...', new CssMinimizerPlugin()]},
  module: {
    rules: [{
      test: /\.scss$/,
      use: [
        {loader: MiniCssExtractPlugin.loader},
        {loader: "css-loader?-url"}, //url()-inlining turned off
        {loader: "sass-loader",},
      ],
    }],
  },
  plugins: [htmlWebpackPlugin, copyPlugin, new MiniCssExtractPlugin({
    filename: "styles/[name].css"
  })],
};<|MERGE_RESOLUTION|>--- conflicted
+++ resolved
@@ -120,7 +120,6 @@
   templateContent: macroTemplate,
 });
 
-<<<<<<< HEAD
 const copyPlugin = new CopyPlugin([ // fontawesome
   {
     context: "./node_modules/@fortawesome/fontawesome-free",
@@ -143,27 +142,6 @@
     to: resolve(faPath.fontAwesome, "webfonts"),
   },
 ]);
-=======
-const copyPlugin = new CopyPlugin({ // fontawesome
-  patterns: [
-    {
-      context: "./node_modules/@fortawesome/fontawesome-free",
-      from: "LICENSE.txt",
-      to: resolve(faPath.fontAwesome, "LICENSE.txt"),
-    },
-    {
-      context: "./node_modules/@fortawesome/fontawesome-free/css",
-      from: "all.min.css",
-      to: resolve(faPath.fontAwesome, "css"),
-    },
-    {
-      context: "./node_modules/@fortawesome/fontawesome-free",
-      from: "webfonts",
-      to: resolve(faPath.fontAwesome, "webfonts"),
-    },
-  ]
-});
->>>>>>> 371126ea
 
 module.exports = {
   mode: "production",
