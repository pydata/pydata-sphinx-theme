--- conflicted
+++ resolved
@@ -16,13 +16,8 @@
     hooks:
       - id: black
 
-<<<<<<< HEAD
-  - repo: https://github.com/pycqa/flake8
-    rev: 5.0.4
-=======
   - repo: https://github.com/PyCQA/flake8
     rev: 6.0.0
->>>>>>> c0481b54
     hooks:
       - id: flake8
 
