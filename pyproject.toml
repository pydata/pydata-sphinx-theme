--- conflicted
+++ resolved
@@ -73,24 +73,9 @@
   "ipyleaflet",
   "colorama",
 ]
-<<<<<<< HEAD
-test = [
-  "pytest",
-  "pytest-cov",
-  "pytest-regressions",
-]
-dev = [
-  "pyyaml",
-  "pre-commit",
-  "nox",
-  "pydata-sphinx-theme[doc,test]",
-  "Babel",
-]
-=======
 test = ["pytest", "pytest-cov", "pytest-regressions"]
-dev = ["pyyaml", "pre-commit", "nox", "pydata-sphinx-theme[doc,test]"]
+dev = ["pyyaml", "pre-commit", "nox", "pydata-sphinx-theme[doc,test]", "Babel"]
 a11y = ["pytest-playwright"]
->>>>>>> cc8a529a
 
 [project.entry-points]
 "sphinx.html_themes" = { pydata_sphinx_theme = "pydata_sphinx_theme" }
