[build-system]
requires = ["sphinx-theme-builder >= 0.2.0a7"]
build-backend = "sphinx_theme_builder"

[tool.sphinx-theme-builder]
node-version = "16.13.2"
theme-name = "pydata_sphinx_theme"
additional-compiled-static-assets = [
  "webpack-macros.html",
  "vendor/",
  "styles/bootstrap.css",
  "scripts/bootstrap.js",
  "locale/"
]

[project]
name = "pydata-sphinx-theme"
description = "Bootstrap-based Sphinx theme from the PyData community"
dynamic = ["version"]
readme = "README.md"

requires-python = ">=3.7"
dependencies = [
  "sphinx>=4.2",
  "beautifulsoup4",
  "docutils!=0.17.0",
  "packaging",
  "Babel",
  "pygments>=2.7",
  "accessible-pygments"
]

license = { file = "LICENSE" }
maintainers = [
  { name = "Joris Van den Bossche", email = "jorisvandenbossche@gmail.com" },
]

classifiers = [
  "Development Status :: 5 - Production/Stable",
  "Programming Language :: Python :: 3",
  "Programming Language :: Python :: 3.7",
  "Programming Language :: Python :: 3.8",
  "Programming Language :: Python :: 3.9",
  "Programming Language :: Python :: 3.10",
  "Programming Language :: Python :: 3.11",
  "Framework :: Sphinx",
  "Framework :: Sphinx :: Theme",
  "License :: OSI Approved :: BSD License",
  "Operating System :: OS Independent",
]

[project.optional-dependencies]
doc = [
  "numpydoc",
  "myst-nb",
  "linkify-it-py",  # for link shortening
  "rich",
  "sphinxext-rediraffe",
  "sphinx-sitemap",
  # For examples section
  "ablog>=0.11.0rc2",
  "jupyter_sphinx",
  "pandas",
  "plotly",
  "matplotlib",
  "numpy",
  "xarray",
  "sphinx-copybutton",
  "sphinx-design",
  "sphinx-togglebutton",
  "sphinxcontrib-youtube",
  "sphinx-favicon>=1.0.1",
  # Install nbsphinx in case we want to test it locally even though we can't load
  # it at the same time as MyST-NB.
  "nbsphinx",
  "ipyleaflet",
  "colorama",
]
test = [
  "pytest",
  "pytest-cov",
  "pytest-regressions",
  "pytest-playwright",
  "pytest-base-url",
  "codecov",
]
dev = [
  "pyyaml",
  "pre-commit",
  "nox",
  "pydata-sphinx-theme[doc,test]",
]

[project.entry-points]
"sphinx.html_themes" = { pydata_sphinx_theme = "pydata_sphinx_theme" }

[tool.doc8]
ignore = ["D001"] # we follow a 1 line = 1 paragraph style

<<<<<<< HEAD
[tool.pytest.ini_options]
markers = [
    "url_path(path): associate a url path with a test",
]
=======
[tool.flake8]
# E203: space before ":" | needed for how black formats slicing
# E501: line too long | Black take care of it
# W503: line break before binary operator | Black take care of it
# W605: invalid escape sequence | we escape specific characters for sphinx
ignore = ["E203", "E501", "W503", "W605"]
exclude = ["setup.py", "docs/conf.py", "node_modules", "docs", "build", "dist"]

[tool.djlint]
profile = "jinja"
extension = "html"
indent = 2
max_line_length = 120
use_gitignore = true
format_js = true
format_css = true
ignore = "H006,J018,T003,H025"
>>>>>>> 58caad47
<|MERGE_RESOLUTION|>--- conflicted
+++ resolved
@@ -97,12 +97,6 @@
 [tool.doc8]
 ignore = ["D001"] # we follow a 1 line = 1 paragraph style
 
-<<<<<<< HEAD
-[tool.pytest.ini_options]
-markers = [
-    "url_path(path): associate a url path with a test",
-]
-=======
 [tool.flake8]
 # E203: space before ":" | needed for how black formats slicing
 # E501: line too long | Black take care of it
@@ -120,4 +114,8 @@
 format_js = true
 format_css = true
 ignore = "H006,J018,T003,H025"
->>>>>>> 58caad47
+
+[tool.pytest.ini_options]
+markers = [
+    "url_path(path): associate a url path with a test",
+]