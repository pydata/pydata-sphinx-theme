const path = require('path');
const merge = require('webpack-merge');
const exec = require('child_process').exec;
const WatchPlugin = require('webpack-watch-files-plugin').default;
const ShellPlugin = require('webpack-shell-plugin');
const common = require('./webpack.common.js');

module.exports = merge(common, {
  mode: 'development',
  watch: true,
  devServer: {
    contentBase: path.join(__dirname, 'docs/_build/html'),
    watchContentBase: true,
    compress: false,
    port: 1919,
    hot: false,
    liveReload: true,
    publicPath: '/_static/',
    writeToDisk: true
  },
  plugins: [
    new WatchPlugin({
      files: [
        './docs/**/*.rst',
        './docs/**/*.py',
        './pydata_sphinx_theme/**/*.html',
<<<<<<< HEAD
        './pydata_sphinx_theme/**/*.css',
=======
        // watching the generated macros causes vicious cycles
        '!./pydata_sphinx_theme/static/*.html'
>>>>>>> 3cad4465
      ],
    }),
    new ShellPlugin({
      onBuildEnd: ['make -C docs clean html'],
      // dev=false here to force every build to trigger make, the default is
      // first build only.
      dev: false,
    }),
  ],
});<|MERGE_RESOLUTION|>--- conflicted
+++ resolved
@@ -16,7 +16,7 @@
     hot: false,
     liveReload: true,
     publicPath: '/_static/',
-    writeToDisk: true
+    writeToDisk: true,
   },
   plugins: [
     new WatchPlugin({
@@ -24,12 +24,9 @@
         './docs/**/*.rst',
         './docs/**/*.py',
         './pydata_sphinx_theme/**/*.html',
-<<<<<<< HEAD
         './pydata_sphinx_theme/**/*.css',
-=======
         // watching the generated macros causes vicious cycles
-        '!./pydata_sphinx_theme/static/*.html'
->>>>>>> 3cad4465
+        '!./pydata_sphinx_theme/static/*.html',
       ],
     }),
     new ShellPlugin({
