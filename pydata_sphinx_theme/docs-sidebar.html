--- conflicted
+++ resolved
@@ -1,12 +1,8 @@
 
 
 <form class="bd-search d-flex align-items-center" action="{{ pathto('search') }}" method="get">
-<<<<<<< HEAD
   <i class="icon fas fa-search"></i>
-  <input type="search" class="form-control" name="q" id="search-input" placeholder="Search the docs ..." aria-label="Search the docs ..." autocomplete="off" >
-=======
   <input type="search" class="form-control" name="q" id="search-input" placeholder="{{ theme_search_bar_text }}" aria-label="{{ theme_search_bar_text }}" autocomplete="off" >
->>>>>>> 71a64ba8
 </form>
 
 <nav class="bd-links" id="bd-docs-nav" aria-label="Main navigation">
