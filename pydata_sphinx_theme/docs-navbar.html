
<div class="container-xl">


    {% if logo %}
      {% if not theme_logo_link %}
      <a class="navbar-brand" href="{{ pathto(master_doc) }}">
        <img src="{{ pathto('_static/' + logo, 1) }}" class="logo" alt="logo">
      </a>
      {% elif theme_logo_link[:4] == 'http' %}
      <a class="navbar-brand" href="{{ theme_logo_link }}">
        <img src="{{ pathto('_static/' + logo, 1) }}" class="logo" alt="logo">
      </a>
      {% else %}
      <a class="navbar-brand" href="{{ pathto(theme_logo_link) }}">
        <img src="{{ pathto('_static/' + logo, 1) }}" class="logo" alt="logo">
      </a>      
      {% endif %}
    {% else %}
    <a class="navbar-brand" href="{{ pathto(master_doc) }}">
      <p class="title">{{ project }}</p>
    </a>
    {% endif %}

    <button class="navbar-toggler" type="button" data-toggle="collapse" data-target="#navbar-menu" aria-controls="navbar-menu" aria-expanded="false" aria-label="Toggle navigation">
        <span class="navbar-toggler-icon"></span>
    </button>
<<<<<<< HEAD

    <div id="navbar-menu" class="col-lg-9 collapse navbar-collapse">
      <ul id="navbar-main-elements" class="navbar-nav mr-auto">
        {{ get_nav_object("navbar", maxdepth=1, collapse=True, includehidden=True, titles_only=True) }}
=======
    {% set navbar_class, navbar_align = navbar_align_class() %}
    <div id="navbar-menu" class="{{ navbar_class }} collapse navbar-collapse">
      <ul id="navbar-main-elements" class="navbar-nav {{ navbar_align }}">
        {% set nav = get_nav_object(maxdepth=1, collapse=True) %}
        {% for main_nav_item in nav %}
        <li class="nav-item {% if main_nav_item.active%}active{% endif %}">
            <a class="nav-link" href="{{ main_nav_item.url }}">{{ main_nav_item.title }}</a>
        </li>
        {% endfor %}
        {% for external_link in theme_external_links %}
        <li class="nav-item">
            <a class="nav-link nav-external" href="{{ external_link.url }}">{{ external_link.name }}<i class="fas fa-external-link-alt"></i></a>
        </li>
        {% endfor %}
>>>>>>> 96971826
      </ul>


      {% if theme_search_bar_position == 'navbar' %}
        {%- include "search-field.html" %}
      {% endif %}

      <ul class="navbar-nav">
        {% if theme_github_url | length > 2 %}
          <li class="nav-item">
            <a class="nav-link" href="{{ theme_github_url }}" target="_blank" rel="noopener">
              <span><i class="fab fa-github-square"></i></span>
            </a>
          </li>
        {% endif %}
        {% if theme_gitlab_url | length > 2 %}
          <li class="nav-item">
            <a class="nav-link" href="{{ theme_gitlab_url }}" target="_blank" rel="noopener">
              <span><i class="fab fa-gitlab"></i></span>
            </a>
          </li>
        {% endif %}
        {% if theme_twitter_url | length > 2 %}
          <li class="nav-item">
            <a class="nav-link" href="{{ theme_twitter_url }}" target="_blank" rel="noopener">
              <span><i class="fab fa-twitter-square"></i></span>
            </a>
          </li>
        {% endif %}
      </ul>
    </div>
</div><|MERGE_RESOLUTION|>--- conflicted
+++ resolved
@@ -25,27 +25,11 @@
     <button class="navbar-toggler" type="button" data-toggle="collapse" data-target="#navbar-menu" aria-controls="navbar-menu" aria-expanded="false" aria-label="Toggle navigation">
         <span class="navbar-toggler-icon"></span>
     </button>
-<<<<<<< HEAD
 
-    <div id="navbar-menu" class="col-lg-9 collapse navbar-collapse">
-      <ul id="navbar-main-elements" class="navbar-nav mr-auto">
-        {{ get_nav_object("navbar", maxdepth=1, collapse=True, includehidden=True, titles_only=True) }}
-=======
     {% set navbar_class, navbar_align = navbar_align_class() %}
     <div id="navbar-menu" class="{{ navbar_class }} collapse navbar-collapse">
       <ul id="navbar-main-elements" class="navbar-nav {{ navbar_align }}">
-        {% set nav = get_nav_object(maxdepth=1, collapse=True) %}
-        {% for main_nav_item in nav %}
-        <li class="nav-item {% if main_nav_item.active%}active{% endif %}">
-            <a class="nav-link" href="{{ main_nav_item.url }}">{{ main_nav_item.title }}</a>
-        </li>
-        {% endfor %}
-        {% for external_link in theme_external_links %}
-        <li class="nav-item">
-            <a class="nav-link nav-external" href="{{ external_link.url }}">{{ external_link.name }}<i class="fas fa-external-link-alt"></i></a>
-        </li>
-        {% endfor %}
->>>>>>> 96971826
+        {{ get_nav_object("navbar", maxdepth=1, collapse=True, includehidden=True, titles_only=True) }}
       </ul>
 
 
