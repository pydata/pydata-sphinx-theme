
<div class="container-xl">

<<<<<<< HEAD

    {% if logo %}
      {% if not theme_logo_link %}
      <a class="navbar-brand" href="{{ pathto(master_doc) }}">
        <img src="{{ pathto('_static/' + logo, 1) }}" class="logo" alt="logo">
      </a>
      {% elif theme_logo_link[:4] == 'http' %}
      <a class="navbar-brand" href="{{ theme_logo_link }}">
        <img src="{{ pathto('_static/' + logo, 1) }}" class="logo" alt="logo">
      </a>
      {% else %}
      <a class="navbar-brand" href="{{ pathto(theme_logo_link) }}">
        <img src="{{ pathto('_static/' + logo, 1) }}" class="logo" alt="logo">
      </a>      
      {% endif %}
=======
    <a class="navbar-brand" href="{{ pathto(master_doc) }}">
    {% if logo %}
      <img src="{{ pathto('_static/' + logo, 1) }}" class="logo" alt="logo" />
    {% else %}
      <p class="title">{{ project }}</p>
>>>>>>> 395ce3bb
    {% endif %}
    </a>
    <button class="navbar-toggler" type="button" data-toggle="collapse" data-target="#navbar-menu" aria-controls="navbar-menu" aria-expanded="false" aria-label="Toggle navigation">
        <span class="navbar-toggler-icon"></span>
    </button>

    <div id="navbar-menu" class="col-lg-9 collapse navbar-collapse">
      <ul id="navbar-main-elements" class="navbar-nav mr-auto">
        {% set nav = get_nav_object(maxdepth=1, collapse=True) %}
        {% for main_nav_item in nav %}
        <li class="nav-item {% if main_nav_item.active%}active{% endif %}">
            <a class="nav-link" href="{{ main_nav_item.url }}">{{ main_nav_item.title }}</a>
        </li>
        {% endfor %}
        {% for external_link in theme_external_links %}
        <li class="nav-item">
            <a class="nav-link nav-external" href="{{ external_link.url }}">{{ external_link.name }}<i class="fas fa-external-link-alt"></i></a>
        </li>
        {% endfor %}
      </ul>


      {% if theme_search_bar_position == 'navbar' %}
        {%- include "search-field.html" %}
      {% endif %}

      <ul class="navbar-nav">
        {% if theme_github_url | length > 2 %}
          <li class="nav-item">
            <a class="nav-link" href="{{ theme_github_url }}" target="_blank" rel="noopener">
              <span><i class="fab fa-github-square"></i></span>
            </a>
          </li>
        {% endif %}
        {% if theme_twitter_url | length > 2 %}
          <li class="nav-item">
            <a class="nav-link" href="{{ theme_twitter_url }}" target="_blank" rel="noopener">
              <span><i class="fab fa-twitter-square"></i></span>
            </a>
          </li>
        {% endif %}
      </ul>
    </div>
</div><|MERGE_RESOLUTION|>--- conflicted
+++ resolved
@@ -1,7 +1,6 @@
 
 <div class="container-xl">
 
-<<<<<<< HEAD
 
     {% if logo %}
       {% if not theme_logo_link %}
@@ -17,15 +16,12 @@
         <img src="{{ pathto('_static/' + logo, 1) }}" class="logo" alt="logo">
       </a>      
       {% endif %}
-=======
-    <a class="navbar-brand" href="{{ pathto(master_doc) }}">
-    {% if logo %}
-      <img src="{{ pathto('_static/' + logo, 1) }}" class="logo" alt="logo" />
     {% else %}
+    <a class="navbar-brand" href="{{ pathto(master_doc) }}"></a>
       <p class="title">{{ project }}</p>
->>>>>>> 395ce3bb
+    </a>
     {% endif %}
-    </a>
+    
     <button class="navbar-toggler" type="button" data-toggle="collapse" data-target="#navbar-menu" aria-controls="navbar-menu" aria-expanded="false" aria-label="Toggle navigation">
         <span class="navbar-toggler-icon"></span>
     </button>
