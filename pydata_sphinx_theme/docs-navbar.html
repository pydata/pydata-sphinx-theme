<div class="container-xl">

    <a class="navbar-brand" href="{{ pathto(master_doc) }}">
    {% if logo %}
      <img src="{{ pathto('_static/' + logo, 1) }}" class="logo" alt="logo" />
    {% else %}
      <p class="title">{{ project }}</p>
    {% endif %}
    </a>
    <button class="navbar-toggler" type="button" data-toggle="collapse" data-target="#navbar-menu" aria-controls="navbar-menu" aria-expanded="false" aria-label="Toggle navigation">
        <span class="navbar-toggler-icon"></span>
    </button>
    {% set navbar_class, navbar_align = navbar_align_class() %}
    <div id="navbar-menu" class="{{ navbar_class }} collapse navbar-collapse">
      <ul id="navbar-main-elements" class="navbar-nav {{ navbar_align }}">
        {% set nav = get_nav_object(maxdepth=1, collapse=True) %}
        {% for main_nav_item in nav %}
        <li class="nav-item {% if main_nav_item.active%}active{% endif %}">
            <a class="nav-link" href="{{ main_nav_item.url }}">{{ main_nav_item.title }}</a>
        </li>
        {% endfor %}
        {% for external_link in theme_external_links %}
        <li class="nav-item">
            <a class="nav-link nav-external" href="{{ external_link.url }}">{{ external_link.name }}<i class="fas fa-external-link-alt"></i></a>
        </li>
        {% endfor %}
      </ul>

      {% if theme_search_bar_position == 'navbar' %}
        {%- include "search-field.html" %}
      {% endif %}

<<<<<<< HEAD

      {%- block icon_links -%}
      {%- include "icon-links.html" with context -%}
      {%- endblock %}
=======
      <ul class="navbar-nav">
        {% if theme_github_url | length > 2 %}
          <li class="nav-item">
            <a class="nav-link" href="{{ theme_github_url }}" target="_blank" rel="noopener">
              <span><i class="fab fa-github-square"></i></span>
            </a>
          </li>
        {% endif %}
        {% if theme_gitlab_url | length > 2 %}
          <li class="nav-item">
            <a class="nav-link" href="{{ theme_gitlab_url }}" target="_blank" rel="noopener">
              <span><i class="fab fa-gitlab"></i></span>
            </a>
          </li>
        {% endif %}
        {% if theme_twitter_url | length > 2 %}
          <li class="nav-item">
            <a class="nav-link" href="{{ theme_twitter_url }}" target="_blank" rel="noopener">
              <span><i class="fab fa-twitter-square"></i></span>
            </a>
          </li>
        {% endif %}
      </ul>
>>>>>>> fe61e9dd
    </div>
</div><|MERGE_RESOLUTION|>--- conflicted
+++ resolved
@@ -30,35 +30,8 @@
         {%- include "search-field.html" %}
       {% endif %}
 
-<<<<<<< HEAD
-
       {%- block icon_links -%}
       {%- include "icon-links.html" with context -%}
       {%- endblock %}
-=======
-      <ul class="navbar-nav">
-        {% if theme_github_url | length > 2 %}
-          <li class="nav-item">
-            <a class="nav-link" href="{{ theme_github_url }}" target="_blank" rel="noopener">
-              <span><i class="fab fa-github-square"></i></span>
-            </a>
-          </li>
-        {% endif %}
-        {% if theme_gitlab_url | length > 2 %}
-          <li class="nav-item">
-            <a class="nav-link" href="{{ theme_gitlab_url }}" target="_blank" rel="noopener">
-              <span><i class="fab fa-gitlab"></i></span>
-            </a>
-          </li>
-        {% endif %}
-        {% if theme_twitter_url | length > 2 %}
-          <li class="nav-item">
-            <a class="nav-link" href="{{ theme_twitter_url }}" target="_blank" rel="noopener">
-              <span><i class="fab fa-twitter-square"></i></span>
-            </a>
-          </li>
-        {% endif %}
-      </ul>
->>>>>>> fe61e9dd
     </div>
 </div>