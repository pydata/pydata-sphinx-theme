[theme]
inherit = basic
pygments_style = tango

[options]
sidebarwidth = 270
sidebar_includehidden = True
use_edit_page_button = False
external_links =
github_url =
twitter_url =
google_analytics_id =
show_prev_next = True
<<<<<<< HEAD
search_bar_position = sidebar
=======
search_bar_text = Search the docs ...
>>>>>>> 84dd5ab6
<|MERGE_RESOLUTION|>--- conflicted
+++ resolved
@@ -11,8 +11,5 @@
 twitter_url =
 google_analytics_id =
 show_prev_next = True
-<<<<<<< HEAD
-search_bar_position = sidebar
-=======
 search_bar_text = Search the docs ...
->>>>>>> 84dd5ab6
+search_bar_position = sidebar