:root {
  /*****************************************************************************
  * Theme config
  **/
  --pst-header-height: 60px;

  /*****************************************************************************
  * Font size
  **/
  --pst-font-size-base: 15px; /* base font size - applied at body / html level */

  /* heading font sizes */
  --pst-font-size-h1: 36px;
  --pst-font-size-h2: 32px;
  --pst-font-size-h3: 26px;
  --pst-font-size-h4: 21px;
  --pst-font-size-h5: 18px;
  --pst-font-size-h6: 16px;

  /* smaller then heading font sizes*/
  --pst-font-size-milli: 12px;

  /*****************************************************************************
  * Font family
  **/
<<<<<<< HEAD
  /* These are adapted from https://systemfontstack.com/ */
  --font-family-base: -apple-system, BlinkMacSystemFont, Segoe UI, Helvetica,
    Arial, sans-serif, Apple Color Emoji, Segoe UI Emoji, Segoe UI Symbol;
  --font-family-heading: var(--font-family-base);
  --font-family-monospace: "SFMono-Regular", Menlo, Consolas, Monaco,
    Liberation Mono, Lucida Console, monospace;
=======
  --pst-font-family-base: 'Lato', sans-serif;
  --pst-font-family-heading: 'Open Sans', sans-serif;
>>>>>>> 65ca2db6

  /*****************************************************************************
  * Color
  * 
  * Colors are defined in rgb string way, "red, green, blue"
  **/
  --pst-color-primary: 19, 6, 84;
  --pst-color-success: 40, 167, 69;
  --pst-color-info: 0, 123, 255;  /*23, 162, 184;*/
  --pst-color-warning: 255, 193, 7;
  --pst-color-danger: 220, 53, 69;
  --pst-color-text-base: 51, 51, 51;

  --pst-color-h1: var(--pst-color-primary);
  --pst-color-h2: var(--pst-color-primary);
  --pst-color-h3: var(--pst-color-text-base);
  --pst-color-h4: var(--pst-color-text-base);
  --pst-color-h5: var(--pst-color-text-base);
  --pst-color-h6: var(--pst-color-text-base);
  --pst-color-paragraph: var(--pst-color-text-base);
  --pst-color-link: 0, 91, 129;
  --pst-color-link-hover: 227, 46, 0;
  --pst-color-headerlink: 198, 15, 15;
  --pst-color-headerlink-hover: 255, 255, 255;
  --pst-color-preformatted-text: 34, 34, 34;
  --pst-color-preformatted-background: 250, 250, 250;

  --pst-color-active-navigation: 19, 6, 84;
  --pst-color-navbar-link: 77, 77, 77;
  --pst-color-navbar-link-hover: var(--pst-color-active-navigation);
  --pst-color-navbar-link-active: var(--pst-color-active-navigation);
  --pst-color-sidebar-link: 77, 77, 77;
  --pst-color-sidebar-link-hover: var(--pst-color-active-navigation);
  --pst-color-sidebar-link-active: var(--pst-color-active-navigation);
  --pst-color-toc-link: 119, 117, 122;
  --pst-color-toc-link-hover: var(--pst-color-active-navigation);
  --pst-color-toc-link-active: var(--pst-color-active-navigation);

  /*****************************************************************************
  * Icon
  **/

  /* font awesome icons*/
  --pst-icon-check-circle: '\f058';
  --pst-icon-info-circle: '\f05a';
  --pst-icon-exclamation-triangle: '\f071';
  --pst-icon-exclamation-circle: '\f06a';
  --pst-icon-times-circle: '\f057';
  --pst-icon-lightbulb: '\f0eb';

  /*****************************************************************************
  * Admonitions
  **/

  --pst-color-admonition-default: var(--pst-color-info);
  --pst-color-admonition-note: var(--pst-color-info);
  --pst-color-admonition-attention: var(--pst-color-warning);
  --pst-color-admonition-caution: var(--pst-color-warning);
  --pst-color-admonition-warning: var(--pst-color-warning);
  --pst-color-admonition-danger: var(--pst-color-danger);
  --pst-color-admonition-error: var(--pst-color-danger);
  --pst-color-admonition-hint: var(--pst-color-success);
  --pst-color-admonition-tip: var(--pst-color-success);
  --pst-color-admonition-important: var(--pst-color-success);

  --pst-icon-admonition-default: var(--pst-icon-info-circle);
  --pst-icon-admonition-note: var(--pst-icon-info-circle);
  --pst-icon-admonition-attention: var(--pst-icon-exclamation-circle);
  --pst-icon-admonition-caution: var(--pst-icon-exclamation-triangle);
  --pst-icon-admonition-warning: var(--pst-icon-exclamation-triangle);
  --pst-icon-admonition-danger: var(--pst-icon-exclamation-triangle);
  --pst-icon-admonition-error: var(--pst-icon-times-circle);
  --pst-icon-admonition-hint: var(--pst-icon-lightbulb);
  --pst-icon-admonition-tip: var(--pst-icon-lightbulb);
  --pst-icon-admonition-important: var(--pst-icon-exclamation-circle);

}<|MERGE_RESOLUTION|>--- conflicted
+++ resolved
@@ -23,17 +23,12 @@
   /*****************************************************************************
   * Font family
   **/
-<<<<<<< HEAD
   /* These are adapted from https://systemfontstack.com/ */
-  --font-family-base: -apple-system, BlinkMacSystemFont, Segoe UI, Helvetica,
+  --pst-font-family-base: -apple-system, BlinkMacSystemFont, Segoe UI, Helvetica,
     Arial, sans-serif, Apple Color Emoji, Segoe UI Emoji, Segoe UI Symbol;
-  --font-family-heading: var(--font-family-base);
-  --font-family-monospace: "SFMono-Regular", Menlo, Consolas, Monaco,
+  --pst-font-family-heading: var(--font-family-base);
+  --pst-font-family-monospace: "SFMono-Regular", Menlo, Consolas, Monaco,
     Liberation Mono, Lucida Console, monospace;
-=======
-  --pst-font-family-base: 'Lato', sans-serif;
-  --pst-font-family-heading: 'Open Sans', sans-serif;
->>>>>>> 65ca2db6
 
   /*****************************************************************************
   * Color
