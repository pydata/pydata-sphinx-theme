--- conflicted
+++ resolved
@@ -13,25 +13,13 @@
 
 {% macro head_pre_bootstrap() %}
   <link href="{{ pathto('_static/css/theme.css', 1) }}" rel="stylesheet" />
-<<<<<<< HEAD
-  <link href="{{ pathto('_static/css/index.1d312a5a1e726b83f72721f60cbb2d50.css', 1) }}" rel="stylesheet" />
+  <link href="{{ pathto('_static/css/index.b847ed1d286ca3a9dcab2f5fac6be5cb.css', 1) }}" rel="stylesheet" />
 {% endmacro %}
 
 {% macro head_js_preload() %}
-  <link rel="preload" as="script" href="{{ pathto('_static/js/index.72e018d8bf82475a9707.js', 1) }}">
+  <link rel="preload" as="script" href="{{ pathto('_static/js/index.0a9f29206eb557768251.js', 1) }}">
 {% endmacro %}
 
 {% macro body_post() %}
-  <script src="{{ pathto('_static/js/index.72e018d8bf82475a9707.js', 1) }}"></script>
-=======
-  <link href="{{ pathto('_static/css/index.57d3cd9fdfd1e83932aa4eb4774f9fb9.css', 1) }}" rel="stylesheet" />
-{% endmacro %}
-
-{% macro head_js_preload() %}
-  <link rel="preload" as="script" href="{{ pathto('_static/js/index.109f8ec7af5a9d176fcd.js', 1) }}">
-{% endmacro %}
-
-{% macro body_post() %}
-  <script src="{{ pathto('_static/js/index.109f8ec7af5a9d176fcd.js', 1) }}"></script>
->>>>>>> 65ca2db6
+  <script src="{{ pathto('_static/js/index.0a9f29206eb557768251.js', 1) }}"></script>
 {% endmacro %}