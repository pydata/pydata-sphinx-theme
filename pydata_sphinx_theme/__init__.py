--- conflicted
+++ resolved
@@ -74,21 +74,10 @@
             for li in soup("li"):
                 li["class"].append("nav-item")
                 li.find("a")["class"].append("nav-link")
+            # only select li items (not eg captions)
             out = "\n".join([ii.prettify() for ii in soup.find_all("li")])
 
         elif kind == "sidebar":
-<<<<<<< HEAD
-            # Remove sidebar links to sub-headers on the page
-            for li in soup.select("li.current ul li"):
-                # for li in soup.find_all("li"):
-                # Remove
-                if li.find("a"):
-                    href = li.find("a")["href"]
-                    if "#" in href and href != "#":
-                        li.decompose()
-=======
->>>>>>> d70d8942
-
             # Add bootstrap classes for first `ul` items
             for ul in soup("ul", recursive=False):
                 ul.attrs["class"] = ul.attrs.get("class", []) + ["nav", "bd-sidenav"]
