--- conflicted
+++ resolved
@@ -205,7 +205,6 @@
     context["navbar_align_class"] = navbar_align_class
 
 
-<<<<<<< HEAD
 def _add_collapse_checkboxes(soup):
     # based on https://github.com/pradyunsg/furo
 
@@ -249,7 +248,8 @@
             checkbox.attrs["checked"] = ""
 
         element.insert(1, checkbox)
-=======
+
+
 def _get_local_toctree_for(
     self: TocTree, indexname: str, docname: str, builder, collapse: bool, **kwargs
 ):
@@ -319,7 +319,6 @@
         toctree, indexname, pagename, app.builder, collapse, **kwargs
     )
     return app.builder.render_partial(toctree_element)["fragment"]
->>>>>>> b822548e
 
 
 def soup_to_python(soup, only_pages=False):
