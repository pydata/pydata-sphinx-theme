--- conflicted
+++ resolved
@@ -4,13 +4,10 @@
 import os
 
 from sphinx.errors import ExtensionError
-<<<<<<< HEAD
 from sphinx.util import logging
-=======
 from sphinx.environment.adapters.toctree import TocTree
 from sphinx import addnodes
 
->>>>>>> 85d0b9ce
 from bs4 import BeautifulSoup as bs
 
 from .bootstrap_html_translator import BootstrapHTML5Translator
