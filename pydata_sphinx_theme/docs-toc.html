{% set page_toc = get_page_toc_object() %}

<<<<<<< HEAD
{%- if page_toc.children | length >= 1 %}
<div class="tocsection onthispage pt-5 pb-3">
    <i class="fas fa-list"></i> On this page
</div>
{%- endif %}

=======
{% include "edit_this_page.html" %}
{%- if page_toc.children | length > 0 %}
<div class="tocsection onthispage"><i class="fas fa-list"></i> On this page</div>
>>>>>>> 71a64ba8
<nav id="bd-toc-nav">
    <ul class="nav section-nav flex-column">
    {% for item in page_toc.children recursive %}
        <li class="nav-item toc-entry toc-h{{ loop.depth + 1 }}">
            <a href="{{ item.url }}" class="nav-link">{{ item.title }}</a>
        {%- if item.children -%}
            <ul class="nav section-nav flex-column">
                {{ loop(item.children) }}
            </ul>
        {%- endif %}
        </li>
    {% endfor %}
    </ul>
</nav>
<<<<<<< HEAD

{% include "edit_this_page.html" %}
=======
{% endif -%}
>>>>>>> 71a64ba8
<|MERGE_RESOLUTION|>--- conflicted
+++ resolved
@@ -1,17 +1,11 @@
 {% set page_toc = get_page_toc_object() %}
 
-<<<<<<< HEAD
 {%- if page_toc.children | length >= 1 %}
 <div class="tocsection onthispage pt-5 pb-3">
     <i class="fas fa-list"></i> On this page
 </div>
 {%- endif %}
 
-=======
-{% include "edit_this_page.html" %}
-{%- if page_toc.children | length > 0 %}
-<div class="tocsection onthispage"><i class="fas fa-list"></i> On this page</div>
->>>>>>> 71a64ba8
 <nav id="bd-toc-nav">
     <ul class="nav section-nav flex-column">
     {% for item in page_toc.children recursive %}
@@ -26,9 +20,5 @@
     {% endfor %}
     </ul>
 </nav>
-<<<<<<< HEAD
 
-{% include "edit_this_page.html" %}
-=======
-{% endif -%}
->>>>>>> 71a64ba8
+{% include "edit_this_page.html" %}