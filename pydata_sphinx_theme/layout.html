--- conflicted
+++ resolved
@@ -22,10 +22,6 @@
 {%- block extrahead %}
     <meta name="viewport" content="width=device-width, initial-scale=1">
     <meta name="docsearch:language" content="en">
-<<<<<<< HEAD
-    <script src="{{ pathto('_static/vendor/bootstrap/bootstrap.bundle.min.js', 1) }}"></script>
-=======
->>>>>>> 24ae3c5c
 {%- endblock %}
 
 {# Silence the sidebar's, relbar's #}
