# This workflow runs our usual CI jobs: testing with pytest, profiling,
# and coverage checks for PST

name: continuous-integration

# Concurrency group that uses the workflow name and PR number if available
# or commit SHA as a fallback. If a new build is triggered under that
# concurrency group while a previous build is running it will be canceled.
# Repeated pushes to a PR will cancel all previous builds, while multiple
# merges to main will not cancel.
concurrency:
  group: ${{ github.workflow }}-${{ github.event.pull_request.number || github.sha }}
  cancel-in-progress: true

env:
  FORCE_COLOR: "1" # Make tools pretty
  DEFAULT_PYTHON_VERSION: "3.12" # keep in sync with tox.ini
  PIP_DISABLE_PIP_VERSION_CHECK: "1" # Don't check for pip updates

permissions: {}

on:
  push:
    branches:
      - main
  pull_request:
    branches:
      - "*"
  # allows this to be used as a composite action in other workflows
  workflow_call:
  # allow manual triggering of the workflow, while debugging
  workflow_dispatch:

jobs:
  # Run our test suite on various combinations of OS & Python versions
  run-pytest:
    strategy:
      fail-fast: true
      matrix:
        # https://github.com/actions/runner-images
        # macos-14==latest
        # ubuntu-24.04==latest
        # windows-2022==latest
        os: ["ubuntu-latest", "ubuntu-22.04", "macos-14", "windows-latest"]
        python-version: ["3.9", "3.10", "3.11", "3.12", "3.13"]
        sphinx-version: [""]
        include:
          # oldest Python version with the oldest Sphinx version
          - os: ubuntu-latest
            python-version: "3.9"
            sphinx-version: "6.1"
            # newest Python version with the newest Sphinx version
          - os: ubuntu-latest
            python-version: "3.12"
            # Sphinx HEAD
            sphinx-version: "dev"
        exclude:
          # Python 3.9 is not supported on macOS 14 - https://raw.githubusercontent.com/actions/python-versions/main/versions-manifest.json
          - os: macos-14
            python-version: "3.9"
          # do not need all the tests so will limit to the latest versions of Python
          - os: ubuntu-24.04
            python-version: "3.9"
          - os: ubuntu-24.04
            python-version: "3.10"
    runs-on: ${{ matrix.os }}
    steps:
      - name: "Checkout repository 🛎"
        uses: actions/checkout@11bd71901bbe5b1630ceea73d27597364c9af683
        with:
          persist-credentials: false

      - name: "Setup CI environment 🛠"
        uses: pydata/pydata-sphinx-theme/.github/actions/set-dev-env@01731d0cc57768b9eff1c97f38909932ecd7e7d1
        with:
          python-version: ${{ matrix.python-version }}
          pandoc: true

      - name: "Run tests ✅"
        shell: bash
        run: |
          # this will compile the assets and translations then run the tests
          # check if there is a specific Sphinx version to test with
          # example substitution: tox run -e compile-assets,i18n-compile,py39-sphinx61-tests
          if [ -n "${{matrix.sphinx-version}}" ]; then
            python -Im tox run -e compile-assets,i18n-compile,py$(echo ${{ matrix.python-version }} | tr -d .)-sphinx$(echo ${{ matrix.sphinx-version }} | tr -d .)-tests
          # if not we use the default version
          # example substitution: tox run -e compile-assets,i18n-compile,py39-tests
          else
            python -Im tox run -e compile-assets,i18n-compile,py$(echo ${{ matrix.python-version }} | tr -d .)-tests
          fi

      - name: "Upload coverage data to GH artifacts 📤"
        if: matrix.python-version == '3.12' && matrix.os == 'ubuntu-latest' && matrix.sphinx-version == 'dev'
        uses: actions/upload-artifact@65c4c4a1ddee5b72f698fdd19549f0f0fb45cf08
        with:
          name: coverage-data-${{ matrix.python-version }}
          path: .coverage
          if-no-files-found: ignore
          include-hidden-files: true

<<<<<<< HEAD
=======
  # Only run accessibility tests on the latest Python version (3.12) and Ubuntu
  a11y-tests:
    name: "a11y-tests (ubuntu-latest, 3.12)"
    runs-on: ubuntu-latest
    steps:
      - name: "Checkout repository 🛎"
        uses: actions/checkout@v4
      - name: "Setup CI environment 🛠"
        uses: ./.github/actions/set-dev-env
        with:
          python-version: ${{ env.DEFAULT_PYTHON_VERSION }}
          pandoc: true
          graphviz: true
      - name: "Run accessibility tests with playwright 🎭"
        # build PST, build docs, then run a11y-tests
        run: python -Im tox run -m a11y
      - name: "Upload Playwright traces, if any 🐾"
        uses: actions/upload-artifact@v4
        if: ${{ failure() }}
        with:
          name: playwright-traces
          path: test-results/

  # Build our docs (PST) on major OSes and check for warnings
  build-site:
    name: "build PST docs"
    strategy:
      fail-fast: false
      matrix:
        os: [ubuntu-latest, macos-latest, windows-latest]
        python-version: ["3.12"]
        include:
          # oldest Python version with the oldest Sphinx version
          - os: ubuntu-latest
            python-version: "3.9"
            sphinx-version: "6.1"
    runs-on: ${{ matrix.os }}
    steps:
      - name: "Checkout repository 🛎"
        uses: actions/checkout@v4
      - name: "Setup CI environment 🛠"
        uses: ./.github/actions/set-dev-env
        with:
          python-version: ${{ matrix.python-version }}
          pandoc: true
          graphviz: true
      - name: "Build docs and check for warnings 📖"
        shell: bash
        run: |
          # check if there is a specific Sphinx version to build with
          # example substitution: tox run -e py39-sphinx61-docs
          if [ -n "${{matrix.sphinx-version}}" ]; then
            python -Im tox run -e py$(echo ${{ matrix.python-version }} | tr -d .)-sphinx$(echo ${{ matrix.sphinx-version }} | tr -d .)-docs
          # build with the default Sphinx version
          # example substitution: tox run -e py312-docs
          else
            python -Im tox run -e py$(echo ${{ matrix.python-version }} | tr -d .)-docs
          fi

  # Run Lighthouse audits on the built site (kitchen-sink only)
  lighthouse-audit:
    needs: build-site
    runs-on: ubuntu-latest
    env:
      DOCS_DIR: "audit"
    steps:
      - name: "Checkout repository 🛎"
        uses: actions/checkout@v4
      - name: "Setup CI environment 🛠"
        uses: ./.github/actions/set-dev-env
        with:
          python-version: ${{ env.DEFAULT_PYTHON_VERSION }}
      - name: "Copy kitchen sink to a tiny site"
        run: |
          mkdir -p ${{ env.DOCS_DIR }}/site
          cp -r docs/examples/kitchen-sink ${{ env.DOCS_DIR }}/site/kitchen-sink
          printf "Test\n====\n\n.. toctree::\n\n   kitchen-sink/index\n" > ${{ env.DOCS_DIR }}/site/index.rst
          echo 'html_theme = "pydata_sphinx_theme"' > ${{ env.DOCS_DIR }}/site/conf.py
          echo '.. toctree::\n   :glob:\n\n   *' >> ${{ env.DOCS_DIR }}/site/index.rst

          # build docs without checking for warnings
          python -Im tox run -e docs-no-checks

      - name: "Audit with Lighthouse 🔦"
        uses: treosh/lighthouse-ci-action@v12
        with:
          configPath: ".github/workflows/lighthouserc.json"
          temporaryPublicStorage: true
          uploadArtifacts: true
          runs: 3 # Multiple runs to reduce variance

>>>>>>> ed331af8
  coverage:
    name: "Check coverage"
    needs: run-pytest
    runs-on: ubuntu-latest
    # avoid running this on schedule, releases, workflow_call, or workflow_dispatch
    if: github.event_name != 'schedule' && github.event_name != 'release' && github.event_name != 'workflow_call' && github.event_name != 'workflow_dispatch'
    permissions:
      contents: write
      pull-requests: write
    steps:
      - name: "Checkout repository 🛎"
        uses: actions/checkout@11bd71901bbe5b1630ceea73d27597364c9af683
        with:
          persist-credentials: false

      - name: "Setup CI environment 🛠"
        uses: pydata/pydata-sphinx-theme/.github/actions/set-dev-env@01731d0cc57768b9eff1c97f38909932ecd7e7d1
        with:
          python-version: ${{ env.DEFAULT_PYTHON_VERSION }}

      - run: python -Im pip install --upgrade coverage[toml]

      - name: "Download coverage data 📥"
        uses: actions/download-artifact@fa0a91b85d4f404e444e00e005971372dc801d16
        with:
          pattern: coverage-data-*
          merge-multiple: true

      - name: "Get coverage data & fail if it's <80%"
        run: |
          # if we decide to check cov across versions and combine
          # python -Im coverage combine
          python -Im coverage html --skip-covered --skip-empty

          # report and write to summary.
          python -Im coverage report --format=markdown >> $GITHUB_STEP_SUMMARY

          # report again and fail if under 80%.
          python -Im coverage report --fail-under=80

      - name: "Upload HTML report if check failed 📤"
        uses: actions/upload-artifact@65c4c4a1ddee5b72f698fdd19549f0f0fb45cf08
        with:
          name: html-report
          path: htmlcov
        if: ${{ failure() }}

      # seems we need to call this from the main CI workflow first
      - name: "Coverage comment 💬"
        uses: py-cov-action/python-coverage-comment-action@b2eb38dd175bf053189b35f738f9207278b00925
        id: coverage_comment
        with:
          GITHUB_TOKEN: ${{ secrets.GITHUB_TOKEN }}

      - name: "Store Pull Request comment to be posted 📤"
        uses: actions/upload-artifact@65c4c4a1ddee5b72f698fdd19549f0f0fb45cf08
        if: steps.coverage_comment.outputs.COMMENT_FILE_WRITTEN == 'true'
        with:
          # leave default names
          name: python-coverage-comment-action
          path: python-coverage-comment-action.txt

  profiling:
    needs: [run-pytest]
    runs-on: ubuntu-latest
    steps:
      - name: "Checkout repository 🛎"
        uses: actions/checkout@11bd71901bbe5b1630ceea73d27597364c9af683
        with:
          persist-credentials: false

      - name: "Setup CI environment 🛠"
        uses: pydata/pydata-sphinx-theme/.github/actions/set-dev-env@01731d0cc57768b9eff1c97f38909932ecd7e7d1
        with:
          # 3.12 is not supported by py-spy yet
          python-version: "3.11"

      - name: "Run profiling with py-spy 🕵️‍♂️"
        # profiling needs to be run as sudo
        run: python -m tox run -e py311-profile-docs -- -o docbuild_profile.svg
        continue-on-error: true

      - name: "Upload profiling data to GH artifacts 📤"
        uses: actions/upload-artifact@65c4c4a1ddee5b72f698fdd19549f0f0fb45cf08
        with:
          name: profile-results
          path: docbuild_profile.svg
          if-no-files-found: ignore

  # Calling the coverage-comment action from the main CI workflow
  # we might want to pin the SHA once merged
  coverage-comment:
    uses: ./.github/workflows/coverage.yml
    needs: [coverage]
    permissions:
      contents: write
      pull-requests: write
      actions: read<|MERGE_RESOLUTION|>--- conflicted
+++ resolved
@@ -99,8 +99,6 @@
           if-no-files-found: ignore
           include-hidden-files: true
 
-<<<<<<< HEAD
-=======
   # Only run accessibility tests on the latest Python version (3.12) and Ubuntu
   a11y-tests:
     name: "a11y-tests (ubuntu-latest, 3.12)"
@@ -192,7 +190,6 @@
           uploadArtifacts: true
           runs: 3 # Multiple runs to reduce variance
 
->>>>>>> ed331af8
   coverage:
     name: "Check coverage"
     needs: run-pytest
