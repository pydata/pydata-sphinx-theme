--- conflicted
+++ resolved
@@ -94,7 +94,6 @@
           nox -s compile
       - name: Run tests
         run: pytest -m "not a11y" --color=yes --cov --cov-report=xml
-<<<<<<< HEAD
         env:
           COVERAGE_FILE: ".coverage.${{ matrix.python-version }}.${{ matrix.os }}.${{ matrix.sphinx-version }}"
       - name: Store coverage file
@@ -109,8 +108,6 @@
           fail_ci_if_error: true
         env:
           CODECOV_TOKEN: ${{ secrets.CODECOV_TOKEN }}
-=======
->>>>>>> 779c3e04
 
       # note I am setting this on top of the Python cache as I could not find
       # how to set the hash key on the python one
