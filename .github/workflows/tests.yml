name: continuous-integration
concurrency:
  group: ${{ github.workflow }}-${{ github.event.number }}-${{ github.event.ref }}
  cancel-in-progress: true

# README
# ======
#
# All the jobs are defined with `matrix` for OS and Python version, even if we
# only run them on one combination of OS/Python. The reason for this is you get
# a nice side-effect that the OS and Python version of the job are listed in
# parentheses next to the job name in the Actions UI.

# This prevents workflows from being run twice on PRs
# ref: https://github.community/t/how-to-trigger-an-action-on-push-or-pull-request-but-not-both/16662
on:
  push:
    branches:
      - main
  pull_request:
  workflow_call:

jobs:
  lint:
    strategy:
      matrix:
        os: [ubuntu-latest]
        python-version: ["3.12"]
    runs-on: ${{ matrix.os }}
    steps:
      - uses: actions/checkout@v4
      - name: Setup Python
        uses: actions/setup-python@v5
        with:
          python-version: ${{ matrix.python-version }}
          cache: "pip"
          cache-dependency-path: "pyproject.toml"
      - uses: pre-commit/action@v3.0.0

  # run our test suite on various combinations of OS / Python / Sphinx version
  run-pytest:
    needs: [lint]
    strategy:
      fail-fast: false
      matrix:
        os: [ubuntu-latest]
        python-version: ["3.9", "3.10", "3.11", "3.12"]
        sphinx-version: [""]
        include:
          # macos test
          - os: macos-latest
            python-version: "3.12"
          # windows test
          - os: windows-latest
            python-version: "3.12"
          # old Sphinx test
          - os: ubuntu-latest
            python-version: "3.9"
            sphinx-version: "old"
          # dev Sphinx test
          - os: ubuntu-latest
            python-version: "3.12"
            sphinx-version: "dev"
    # needed to cache the browsers for the accessibility tests
    env:
      PLAYWRIGHT_BROWSERS_PATH: ${{ github.workspace }}/pw-browsers
      SPHINX_VERSION: ${{ matrix.sphinx-version }}
    runs-on: ${{ matrix.os }}
    steps:
      - uses: actions/checkout@v4
      - name: Setup Python
        uses: actions/setup-python@v5
        with:
          python-version: ${{ matrix.python-version }}
          cache: "pip"
          cache-dependency-path: "pyproject.toml"
      # waiting for https://github.com/nikeee/setup-pandoc/pull/8
      # using 12rambau fork until then
      - uses: 12rambau/setup-pandoc@test
      - name: Install dependencies
        # if Sphinx version not specified in matrix, the constraints in the
        # pyproject.toml file determine Sphinx version
        shell: bash
        # setting shell to BASH and using PYTHONUTF8 env var makes the editable
        # install work on Windows even though there are emoji in our README
        run: tools/github_actions_install.sh test
      - name: Show installed versions
        run: python -m pip list
      - name: Compile MO files
        run: |
          pip install nox
          nox -s compile
      - name: Run tests
        run: pytest -m "not a11y" --color=yes --cov --cov-report=xml
      - name: Upload to Codecov
<<<<<<< HEAD
        if: matrix.python-version == '3.12' && matrix.os == 'ubuntu-latest'
=======
        if: matrix.python-version == '3.12' && matrix.os == 'ubuntu-latest' && matrix.sphinx-version == 'dev'
>>>>>>> 99f9b1c2
        uses: codecov/codecov-action@v4
        with:
          token: ${{ secrets.CODECOV_TOKEN }}
          fail_ci_if_error: true

      # note I am setting this on top of the Python cache as I could not find
      # how to set the hash key on the python one
      - name: Set up browser cache (for accessibility tests)
        uses: actions/cache@v4
        with:
          path: |
            ${{ github.workspace }}/pw-browsers
          key: ${{ runner.os }}-pw-${{ hashFiles('pyproject.toml') }}
          restore-keys: |
            ${{ runner.os }}-pw-

      - name: Run accessibility tests with playwright
        if: matrix.python-version == '3.12' && matrix.os == 'ubuntu-latest'
        run: |
          nox -s a11y
        continue-on-error: true

  # Build our site on the 3 major OSes and check for Sphinx warnings
  build-site:
    needs: [lint]
    strategy:
      fail-fast: false
      matrix:
        os: [ubuntu-latest, macos-latest, windows-latest]
        python-version: ["3.12"]
        sphinx-version: [""]
        include:
          - os: ubuntu-latest
            python-version: "3.9"
            sphinx-version: "old"
          # crash with myst parser
          # will be restored when myst will be dropped from our documentation
          # - os: ubuntu-latest
          #   python-version: "3.12"
          #   sphinx-version: "dev"
    env:
      SPHINX_VERSION: ${{ matrix.sphinx-version }}
    runs-on: ${{ matrix.os }}
    steps:
      - uses: actions/checkout@v4
      # waiting for https://github.com/nikeee/setup-pandoc/pull/8
      # using 12rambau fork until then
      - uses: 12rambau/setup-pandoc@test
      - name: Setup Python
        uses: actions/setup-python@v5
        with:
          python-version: ${{ matrix.python-version }}
          cache: "pip"
          cache-dependency-path: "pyproject.toml"
      - name: Install dependencies
        shell: bash
        run: ./tools/github_actions_install.sh doc
      - name: Show installed versions
        run: python -m pip list
      - name: Build docs
        run: sphinx-build -b html docs/ docs/_build/html --keep-going -w warnings.txt
      - name: Check for unexpected Sphinx warnings
        run: python tests/utils/check_warnings.py

  # Run local Lighthouse audit against built site
  audit:
    needs: [build-site]
    strategy:
      matrix:
        os: [ubuntu-latest]
        python-version: ["3.12"]
    runs-on: ${{ matrix.os }}
    steps:
      - uses: actions/checkout@v4
      - name: Setup Python
        uses: actions/setup-python@v5
        with:
          python-version: ${{ matrix.python-version }}
          cache: "pip"
          cache-dependency-path: "pyproject.toml"
      - name: Install dependencies
        run: ./tools/github_actions_install.sh doc
        shell: bash
      - name: Show installed versions
        run: python -m pip list
      # We want to run the audit on a simplified documentation build so that
      # the audit results aren't affected by non-theme things like extensions.
      # Here we copy over just the kitchen sink into an empty docs site with
      # only the theme loaded so extensions don't play a role in audit scores.
      - name: Copy kitchen sink to a tiny site and build it
        run: |
          mkdir audit/
          mkdir audit/site
          cp -r docs/examples/kitchen-sink audit/site/kitchen-sink
          printf "Test\n====\n\n.. toctree::\n\n   kitchen-sink/index\n" > audit/site/index.rst
          echo 'html_theme = "pydata_sphinx_theme"' > audit/site/conf.py
          echo '.. toctree::\n   :glob:\n\n   *' >> audit/site/index.rst
          sphinx-build audit/site audit/_build
      # The lighthouse audit runs directly on the HTML files, no serving needed
      - name: Audit with Lighthouse
        uses: treosh/lighthouse-ci-action@v11
        with:
          configPath: ".github/workflows/lighthouserc.json"
          temporaryPublicStorage: true
          uploadArtifacts: true
          runs: 3 # Multiple runs to reduce variance

  # Generate a profile of the code and upload as an artifact
  profile:
    needs: [build-site, run-pytest]
    strategy:
      matrix:
        os: [ubuntu-latest]
        python-version: ["3.12"]
    runs-on: ${{ matrix.os }}
    steps:
      - uses: actions/checkout@v4
      - name: Setup Python
        uses: actions/setup-python@v5
        with:
          python-version: ${{ matrix.python-version }}
          cache: "pip"
          cache-dependency-path: "pyproject.toml"
      - name: Install dependencies
        run: ./tools/github_actions_install.sh test nox
        shell: bash
      - name: Show installed versions
        run: python -m pip list
      - name: Generate a profile
        run: nox -s profile
        continue-on-error: true
      - uses: actions/upload-artifact@v4
        with:
          name: profile-results
          path: profile.svg<|MERGE_RESOLUTION|>--- conflicted
+++ resolved
@@ -93,11 +93,7 @@
       - name: Run tests
         run: pytest -m "not a11y" --color=yes --cov --cov-report=xml
       - name: Upload to Codecov
-<<<<<<< HEAD
-        if: matrix.python-version == '3.12' && matrix.os == 'ubuntu-latest'
-=======
         if: matrix.python-version == '3.12' && matrix.os == 'ubuntu-latest' && matrix.sphinx-version == 'dev'
->>>>>>> 99f9b1c2
         uses: codecov/codecov-action@v4
         with:
           token: ${{ secrets.CODECOV_TOKEN }}
