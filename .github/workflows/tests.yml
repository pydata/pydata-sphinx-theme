name: continuous-integration


on:
  push:
    branches: [master]
  pull_request:
    branches: [master]


env:
  COVERAGE_THRESHOLD: 60

jobs:

  lint:

    runs-on: ubuntu-latest
    strategy:
      matrix:
        python-version: [3.9]

    steps:
    - uses: actions/checkout@v2

    - name: Set up Python ${{ matrix.python-version }}
      uses: actions/setup-python@v1
      with:
        python-version: ${{ matrix.python-version }}

    - name: Set up Node/yarn
      uses: actions/setup-node@v1
      with:
        node-version: '10.x'

    - name: Cache python wheels
      uses: actions/cache@v2
      with:
        path: ~/.cache/pip
        key: |
          ${{ runner.os }}-pip-${{ matrix.python-version }}-${{ hashFiles('setup.py', 'docs/requirements.txt') }}
        restore-keys: |
          ${{ runner.os }}-pip-${{ matrix.python-version }}-
          ${{ runner.os }}-pip-

    - name: Cache node_modules
      uses: actions/cache@v2
      with:
        path: 'node_modules'
        key: |
          ${{ runner.os }}-node-modules-${{ hashFiles('yarn.lock') }}

    - name: Install dependencies
      run: |
<<<<<<< HEAD
        yarn --frozen-lockfile
        pip install --user --upgrade pip setuptools wheel
        pip install . pre-commit
        pip freeze
        pip check
=======
        python -m pip install --upgrade pip setuptools wheel
        python -m pip install --upgrade pre-commit
        python -m pip install -e .
        yarn --frozen-lockfile
>>>>>>> 50fa4772

    - name: Lint
      run: pre-commit run --all-files

  # Build docs on a number of Python versions. In the future this can be
  # where tests go.
  tests:

    runs-on: ubuntu-latest
    strategy:
      matrix:
        python-version: [3.6, 3.7, 3.8, 3.9]
<<<<<<< HEAD
=======
        include:
          - python-version: 3.9
            dev: true
>>>>>>> 50fa4772

    steps:
    - uses: actions/checkout@v2

    - name: Set up Python ${{ matrix.python-version }}
      uses: actions/setup-python@v1
      with:
        python-version: ${{ matrix.python-version }}

<<<<<<< HEAD
    - name: Install python dependencies
      run: |
        pip install --user --upgrade pip setuptools wheel
        pip install . -r docs/requirements.txt
        pip freeze
        pip check
=======
    - name: Cache python wheels
      uses: actions/cache@v2
      with:
        path: ~/.cache/pip
        key: |
          ${{ runner.os }}-pip-${{ matrix.python-version }}-${{ hashFiles('setup.py', 'docs/requirements.txt') }}
        restore-keys: |
          ${{ runner.os }}-pip-${{ matrix.python-version }}-
          ${{ runner.os }}-pip-

    - name: Install dependencies
      run: |
        python -m pip install --upgrade pip setuptools wheel
        python -m pip install -e .[coverage]

    - name: Install pre-release dependencies
      if: ${{ matrix.dev }}
      run: pip install --upgrade --pre sphinx jinja2
>>>>>>> 50fa4772

    - name: Build docs to test
      run: |
        export PATH="$HOME/miniconda/bin:$PATH"
        sphinx-build -b html docs/ docs/_build/html -W --keep-going

<<<<<<< HEAD
    - name: Run the tests
      run: |
        pytest

=======
    # Run tests under coverage
    - name: Run the tests
      run: pytest --cov pydata_sphinx_theme --cov-branch --cov-report term-missing:skip-covered --cov-fail-under ${{ env.COVERAGE_THRESHOLD }}

    - name: Upload coverage
      if: ${{ always() }}
      run: codecov
>>>>>>> 50fa4772

  audit:

    runs-on: ubuntu-latest
    strategy:
      matrix:
        python-version: [3.9]
    env:
      PORT: 8080
      # the host interface to listen on, might need to be 0.0.0.0
      HOST: 127.0.0.1
      # the base url
      URL: http://127.0.0.1:8080

    steps:
    - uses: actions/checkout@v2

    - name: Set up Python ${{ matrix.python-version }}
      uses: actions/setup-python@v1
      with:
        python-version: ${{ matrix.python-version }}

<<<<<<< HEAD
    - name: Install dependencies
      run: |
        yarn --frozen-lockfile
        pip install --user --upgrade pip setuptools wheel
        pip install -vv . -r docs/requirements.txt
        pip freeze
        pip check
=======
    - name: Cache python wheels
      uses: actions/cache@v2
      with:
        path: ~/.cache/pip
        key: |
          ${{ runner.os }}-pip-${{ matrix.python-version }}-${{ hashFiles('setup.py', 'docs/requirements.txt') }}
        restore-keys: |
          ${{ runner.os }}-pip-${{ matrix.python-version }}-
          ${{ runner.os }}-pip-

    - name: Install dependencies
      run: |
        python -m pip install --upgrade pip wheel setuptools
        python -m pip install -e .[coverage]
>>>>>>> 50fa4772

    - name: Build and serve docs to audit
      run: |
        export PATH="$HOME/miniconda/bin:$PATH"
        sphinx-build -b html docs/ docs/_build/html -W --keep-going
        nohup python docs/serve.py --port=${PORT} --host=${HOST} &
        curl --retry 10 --retry-connrefused --retry-max-time 60 ${URL}/index.html

    # TODO: use the hosted API with a secret? would allow for comparison over time...
    - name: Make folder for Lighthouse reports
      run: mkdir docs/_build/lighthouse

    - name: Run Lighthouse on Site
      id: lighthouse
      uses: foo-software/lighthouse-check-action@v2.0.0
      with:
        # TODO: generate this list to audit all html pages
        urls: >-
          ${{ env.URL }}/index.html,
          ${{ env.URL }}/demo/api.html,
          ${{ env.URL }}/demo/demo.html,
          ${{ env.URL }}/demo/example_pandas.html,
          ${{ env.URL }}/user_guide/accessibility.html
        outputDirectory: docs/_build/lighthouse
        verbose: true

    - name: Run the accessibility audit
      run: python docs/a11y.py --no-serve

    - name: Assess Lighthouse Check results
      uses: foo-software/lighthouse-check-status-action@v1.0.1
      with:
        lighthouseCheckResults: ${{ steps.lighthouse.outputs.lighthouseCheckResults }}
        minAccessibilityScore: "96"
        minBestPracticesScore: "85"
        minPerformanceScore: "10"
        minSeoScore: "80"
      if: always()

    - name: Publish Audit reports
      uses: actions/upload-artifact@v2
      with:
        name: Pa11y and Lighthouse ${{ github.run_number }}
        path: |
          docs/_build/pa11y
          docs/_build/lighthouse
      if: always()

  publish:

    name: Publish to PyPi
    needs: [lint, tests]
    if: github.event_name == 'push' && startsWith(github.event.ref, 'refs/tags')
    runs-on: ubuntu-latest
    steps:
      - name: Checkout source
        uses: actions/checkout@v2
      - name: Set up Python 3.7
        uses: actions/setup-python@v1
        with:
          python-version: 3.7
      - name: Build package
        run: |
          python -m pip install -U pip setuptools wheel
          python setup.py sdist bdist_wheel
      - name: Publish
        uses: pypa/gh-action-pypi-publish@v1.1.0
        with:
          user: __token__
          password: ${{ secrets.PYPI_KEY }}<|MERGE_RESOLUTION|>--- conflicted
+++ resolved
@@ -1,12 +1,6 @@
 name: continuous-integration
 
-
-on:
-  push:
-    branches: [master]
-  pull_request:
-    branches: [master]
-
+on: [push, pull_request]
 
 env:
   COVERAGE_THRESHOLD: 60
@@ -18,7 +12,7 @@
     runs-on: ubuntu-latest
     strategy:
       matrix:
-        python-version: [3.9]
+        python-version: [3.8]
 
     steps:
     - uses: actions/checkout@v2
@@ -52,21 +46,14 @@
 
     - name: Install dependencies
       run: |
-<<<<<<< HEAD
-        yarn --frozen-lockfile
-        pip install --user --upgrade pip setuptools wheel
-        pip install . pre-commit
-        pip freeze
-        pip check
-=======
         python -m pip install --upgrade pip setuptools wheel
         python -m pip install --upgrade pre-commit
         python -m pip install -e .
         yarn --frozen-lockfile
->>>>>>> 50fa4772
 
     - name: Lint
-      run: pre-commit run --all-files
+      run: |
+        pre-commit run --all-files
 
   # Build docs on a number of Python versions. In the future this can be
   # where tests go.
@@ -76,12 +63,9 @@
     strategy:
       matrix:
         python-version: [3.6, 3.7, 3.8, 3.9]
-<<<<<<< HEAD
-=======
         include:
           - python-version: 3.9
             dev: true
->>>>>>> 50fa4772
 
     steps:
     - uses: actions/checkout@v2
@@ -91,14 +75,6 @@
       with:
         python-version: ${{ matrix.python-version }}
 
-<<<<<<< HEAD
-    - name: Install python dependencies
-      run: |
-        pip install --user --upgrade pip setuptools wheel
-        pip install . -r docs/requirements.txt
-        pip freeze
-        pip check
-=======
     - name: Cache python wheels
       uses: actions/cache@v2
       with:
@@ -117,19 +93,13 @@
     - name: Install pre-release dependencies
       if: ${{ matrix.dev }}
       run: pip install --upgrade --pre sphinx jinja2
->>>>>>> 50fa4772
-
-    - name: Build docs to test
+
+    # Build the docs
+    - name: Build docs to store
       run: |
         export PATH="$HOME/miniconda/bin:$PATH"
         sphinx-build -b html docs/ docs/_build/html -W --keep-going
 
-<<<<<<< HEAD
-    - name: Run the tests
-      run: |
-        pytest
-
-=======
     # Run tests under coverage
     - name: Run the tests
       run: pytest --cov pydata_sphinx_theme --cov-branch --cov-report term-missing:skip-covered --cov-fail-under ${{ env.COVERAGE_THRESHOLD }}
@@ -137,20 +107,20 @@
     - name: Upload coverage
       if: ${{ always() }}
       run: codecov
->>>>>>> 50fa4772
-
+
+  # Run local Lighthouse audit against built site
   audit:
 
     runs-on: ubuntu-latest
     strategy:
       matrix:
-        python-version: [3.9]
+        python-version: [3.8]
     env:
-      PORT: 8080
+      PORT: 8000
       # the host interface to listen on, might need to be 0.0.0.0
       HOST: 127.0.0.1
       # the base url
-      URL: http://127.0.0.1:8080
+      URL: http://127.0.0.1:8000
 
     steps:
     - uses: actions/checkout@v2
@@ -160,15 +130,6 @@
       with:
         python-version: ${{ matrix.python-version }}
 
-<<<<<<< HEAD
-    - name: Install dependencies
-      run: |
-        yarn --frozen-lockfile
-        pip install --user --upgrade pip setuptools wheel
-        pip install -vv . -r docs/requirements.txt
-        pip freeze
-        pip check
-=======
     - name: Cache python wheels
       uses: actions/cache@v2
       with:
@@ -183,18 +144,23 @@
       run: |
         python -m pip install --upgrade pip wheel setuptools
         python -m pip install -e .[coverage]
->>>>>>> 50fa4772
-
-    - name: Build and serve docs to audit
+
+    # Build the docs
+    - name: Build docs to store
       run: |
         export PATH="$HOME/miniconda/bin:$PATH"
         sphinx-build -b html docs/ docs/_build/html -W --keep-going
+
+    # Serve the docs and wait to be ready
+    - name: Serve the built site
+      run: |
         nohup python docs/serve.py --port=${PORT} --host=${HOST} &
         curl --retry 10 --retry-connrefused --retry-max-time 60 ${URL}/index.html
 
+    # Run the audit
     # TODO: use the hosted API with a secret? would allow for comparison over time...
     - name: Make folder for Lighthouse reports
-      run: mkdir docs/_build/lighthouse
+      run: mkdir -p /tmp/lighthouse/lighthouse-${{ github.run_number }}
 
     - name: Run Lighthouse on Site
       id: lighthouse
@@ -207,12 +173,21 @@
           ${{ env.URL }}/demo/demo.html,
           ${{ env.URL }}/demo/example_pandas.html,
           ${{ env.URL }}/user_guide/accessibility.html
-        outputDirectory: docs/_build/lighthouse
+        outputDirectory: /tmp/lighthouse/lighthouse-${{ github.run_number }}
         verbose: true
+
+    # Store the audit
+    - name: Upload Lighthouse Reports
+      uses: actions/upload-artifact@v2
+      with:
+        name: Lighthouse Report ${{ github.run_number }}
+        path: /tmp/lighthouse
 
     - name: Run the accessibility audit
       run: python docs/a11y.py --no-serve
 
+    # Check the audit for threshold values
+    # TODO: write this someplace after a PR is merged, and load?
     - name: Assess Lighthouse Check results
       uses: foo-software/lighthouse-check-status-action@v1.0.1
       with:
