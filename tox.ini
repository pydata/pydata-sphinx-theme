[tox]
min_version = 4
# list of environments to run by default with tox run
# using Python 3.12 as the default, this needs to be kept in line with
# .github/actions/set-dev-env/action.yml (default Python version)
env_list =
    lint,
    compile-assets,
    i18n-compile,
    py312-docs,
    py312-tests,
    a11y-tests

# convenience label for running tests with a given Python version, aimed at
# helping contributors run common tasks without needing to call all the steps
# For example to run the tests: tox run -m tests
labels =
    tests = compile-assets, i18n-compile,  py312-tests
    a11y = compile-assets, i18n-compile, py312-docs, a11y-tests
    i18n = i18n-extract, i18n-compile
    live-server = compile-assets, i18n-compile, docs-live

# general tox env configuration
# these can be run with any py3{9,12} version, for example:
# tox run -e py39-lint
[testenv]
deps =
    lint: pre-commit
    compile-assets: sphinx-theme-builder[cli]
    profile-docs: py-spy
extras =
    {docs-no-checks, docs-linkcheck, profile-docs}: doc
skip_install =
    lint: true # do not need to install to lint
    profile-docs: true # avoids issues with py-spy and setting the git repo
    compile-assets: false
package = editable
commands =
    lint: pre-commit run -a
    compile-assets: stb compile  # bundle JavaScript and Sass
    # can substitute the target directory with any other directory by calling:
    # tox run -e docs-no-checks -- path/to/other/directory
    docs-no-checks: sphinx-build {posargs:audit}/site {posargs:audit}/_build
    # example tox run -e py39-profile-docs -- -o profile.svg -n 100
    profile-docs: python ./tools/profile.py {posargs}

# tests can be ran with or without coverage (see examples below),
# it is recommended to run compile-assets before running tests
# i18n-compile MUST be run before running tests
# (see examples below),
# tox run -e compile-assets,i18n-compile,py39-tests
# if you want to skip the assets and translations compilation step you can run
# the tests without `compile-assets,i18n-compile`, for example:
# tox run -e py39-tests
# run tests with a specific Sphinx version
# tox run -e compile-assets,i18n-compile,py39-sphinx61-tests
# run tests without coverage
# tox run -e compile-assets,i18n-compile,py39-tests-no-cov
[testenv:py3{9,10,11,12}{,-sphinx61,-sphinxdev,}-tests{,-no-cov}]
description = "Run tests Python and Sphinx versions. If a Sphinx version is specified, it will use that version vs the default in pyproject.toml"
# need to ensure the package is installed in editable mode
package = editable
extras =
    test # install dependencies - defined in pyproject.toml
deps =
    coverage[toml]
    py39-sphinx61-tests: sphinx~=6.1.0
    py312-sphinxdev: sphinx[test] @ git+https://github.com/sphinx-doc/sphinx.git@master
depends =
    compile-assets,
    i18n-compile
commands =
    py3{9,10,11,12}{,-sphinx61,-sphinxdev,}-tests: coverage run -m pytest -m "not a11y" {posargs}
    py3{9,10,11,12}{,-sphinx61,-sphinxdev,}-tests-no-cov: pytest -m "not a11y" {posargs}

# run accessibility tests with Playwright and axe-core
# compiling the assets is needed before running the tests
# tox run -e compile,py312-docs,a11y-tests
# to specify the browser:
# tox run -e compile,py312-docs,a11y-tests -- --browser=firefox
[testenv:a11y-tests]
description = run accessibility tests with Playwright and axe-core
base_python = py312 # keep in sync with tests.yml
pass_env = GITHUB_ACTIONS # so we can check if this is run on GitHub Actions
extras =
    test
    a11y
depends =
    compile-assets,
    i18n-compile
    py312-docs
allowlist_externals=
    playwright
    bash
commands =
    bash -c 'if [[ "{env:GITHUB_ACTIONS:}" == "true" ]]; then playwright install --with-deps; else playwright install; fi'
    pytest --tracing=retain-on-failure -m "a11y" {posargs}

# build PST documentation with the default or a specific Sphinx version
# since we are building the documentation we install the packaged dev version of PST
# tox run -e py39-docs
# tox run -e py39-sphinx61-docs
[testenv:py3{9,12}{,-sphinx61}-docs]
description = build the documentation and place in docs/_build/html
# suppress Py3.11's new "can't debug frozen modules" warning
set_env = PYDEVD_DISABLE_FILE_VALIDATION=1
# keep this in sync across all docs environments
extras = {[testenv:docs-no-checks]extras}
deps =
    py39-sphinx61-docs: sphinx~=6.1.0
commands =
<<<<<<< HEAD
    sphinx-build -b html docs/ docs/_build/html -v -w warnings.txt
=======
    sphinx-build -b html docs/ docs/_build/html -nTv -w warnings.txt {posargs}
>>>>>>> ed331af8
    python tests/utils/check_warnings.py

# recommended for local development, this command will build the PST documentation
# with the default Sphinx version and the PST installed in editable mode
# tox run -e docs-dev
[testenv:docs-dev]
description = build the documentation and place in docs/_build/html (dev mode)
# suppress Py3.11's new "can't debug frozen modules" warning
set_env = PYDEVD_DISABLE_FILE_VALIDATION=1
# keep this in sync across all docs environments
extras = {[testenv:docs-no-checks]extras}
package = editable
commands =
    sphinx-build -b html docs/ docs/_build/html -nTv -w warnings.txt {posargs}
    python tests/utils/check_warnings.py

# build the docs with live-reload, if you are working on the docs only (no theme changes) the best option is to call
# tox run -e docs-live
# this will only watch the docs directory and rebuild the docs when changes are detected
# if you are working on the theme (HTML, jinja templates, JS, CSS) and the docs, you can call
# tox run -e docs-live-theme
[testenv:docs-live{,-theme}]
description = "Build and serve the documentation with live-reload"
extras =
    dev
package = editable
deps =
    sphinx-theme-builder[cli] @ git+https://github.com/pradyunsg/sphinx-theme-builder.git@main
# suppress Py3.11's new "can't debug frozen modules" warning
set_env = PYDEVD_DISABLE_FILE_VALIDATION=1
commands =
    docs-live-theme: stb serve docs --open-browser --re-ignore=locale|api|_build|\.jupyterlite\.doit\.db
    docs-live: sphinx-autobuild docs/ docs/_build/html --open-browser --re-ignore=locale|api|_build|\.jupyterlite\.doit\.db

# check external links in the documentation
# tox run -e docs-linkcheck
[testenv:docs-linkcheck]
description = "Check external links in the documentation"
extras = {[testenv:docs-no-checks]extras}
allowlist_externals = bash
commands =
    sphinx-build -b linkcheck docs/ docs/_build/linkcheck -w warnings.txt --keep-going -q
    bash -c "echo 'Linkcheck complete; see docs/_build/linkcheck/output.txt for any errors'"

# extract translatable files into the POT file and update locale PO files
# tox run -e i18n-extract
# this will update all locales, to update a single locale you can
# pass the locale code, for example to update the Spanish locale only:
# tox run -e i18n-extract -- --locale=es
[testenv:i18n-extract]
description = "Extract translatable messages from the source code and update locale files"
extras = i18n
package = editable
allowlist_externals = bash
commands =
    # explicitly pass this as a bash command to set PST_VERSION
    bash -c "PST_VERSION=$(pip show pydata-sphinx-theme | grep Version | awk -F': ' '{print $2}') && \
    pybabel extract . -F babel.cfg -o src/pydata_sphinx_theme/locale/sphinx.pot --keywords='_ __ l_ lazy_gettext' \
    --project=pydata-sphinx-theme --copyright-holder='PyData developers' --version=$PST_VERSION"
    pybabel update -i src/pydata_sphinx_theme/locale/sphinx.pot -d src/pydata_sphinx_theme/locale -D sphinx {posargs}

# add a new locale for translations based on the catalog template
# the locale needs to be given in the format of the language code
# for example: `tox -e i18n-new-locale -- ss`
[testenv:i18n-new-locale]
description = "Create a new locale based on our catalog template"
extras = {[testenv:i18n-extract]extras}
package = editable
commands =
    pybabel init -i src/pydata_sphinx_theme/locale/sphinx.pot -d src/pydata_sphinx_theme/locale -l {posargs}

# compile translation catalogs to binary MO files
# tox run -e i18n-compile
[testenv:i18n-compile]
description = "Compile translation catalogs to binary MO files"
extras = {[testenv:i18n-extract]extras}
package = editable
commands =
    pybabel compile -d src/pydata_sphinx_theme/locale -D sphinx<|MERGE_RESOLUTION|>--- conflicted
+++ resolved
@@ -109,11 +109,7 @@
 deps =
     py39-sphinx61-docs: sphinx~=6.1.0
 commands =
-<<<<<<< HEAD
-    sphinx-build -b html docs/ docs/_build/html -v -w warnings.txt
-=======
     sphinx-build -b html docs/ docs/_build/html -nTv -w warnings.txt {posargs}
->>>>>>> ed331af8
     python tests/utils/check_warnings.py
 
 # recommended for local development, this command will build the PST documentation
