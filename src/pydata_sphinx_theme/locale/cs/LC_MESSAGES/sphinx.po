--- conflicted
+++ resolved
@@ -7,23 +7,7 @@
 # Jan Breuer <j123b567@jaybee.cz>, 2024
 msgid ""
 msgstr ""
-<<<<<<< HEAD
-"Project-Id-Version: PROJECT VERSION\n"
-"Report-Msgid-Bugs-To: EMAIL@ADDRESS\n"
-"POT-Creation-Date: 2024-05-10 18:43+0200\n"
-"PO-Revision-Date: 2023-04-14 14:57+0000\n"
-"Last-Translator: Jan Breuer <j123b567@jaybee.cz>, 2024\n"
-"Language: cs\n"
-"Language-Team: Czech "
-"(https://app.transifex.com/12rambau/teams/166811/cs/)\n"
-"Plural-Forms: nplurals=4; plural=(n == 1 && n % 1 == 0) ? 0 : (n >= 2 && "
-"n <= 4 && n % 1 == 0) ? 1: (n % 1 != 0 ) ? 2 : 3;\n"
-"MIME-Version: 1.0\n"
-"Content-Type: text/plain; charset=utf-8\n"
-"Content-Transfer-Encoding: 8bit\n"
-"Generated-By: Babel 2.13.0\n"
-=======
->>>>>>> c42ee473
+
 
 #: docs/conf.py:94
 msgid "Click to expand"
