--- conflicted
+++ resolved
@@ -9,21 +9,6 @@
 # 
 msgid ""
 msgstr ""
-<<<<<<< HEAD
-=======
-"Project-Id-Version: PROJECT VERSION\n"
-"Report-Msgid-Bugs-To: EMAIL@ADDRESS\n"
-"POT-Creation-Date: 2024-04-29 13:43+0200\n"
-"PO-Revision-Date: 2023-04-14 14:57+0000\n"
-"Last-Translator: Denis Bitouzé <dbitouze@wanadoo.fr>, 2024\n"
-"Language-Team: French (https://app.transifex.com/12rambau/teams/166811/fr/)\n"
-"MIME-Version: 1.0\n"
-"Content-Type: text/plain; charset=UTF-8\n"
-"Content-Transfer-Encoding: 8bit\n"
-"Generated-By: Babel 2.13.0\n"
-"Language: fr\n"
-"Plural-Forms: nplurals=3; plural=(n == 0 || n == 1) ? 0 : n != 0 && n % 1000000 == 0 ? 1 : 2;\n"
->>>>>>> 48e4c012
 
 #: docs/conf.py:94
 msgid "Click to expand"
