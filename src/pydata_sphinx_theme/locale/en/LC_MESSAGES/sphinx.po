--- conflicted
+++ resolved
@@ -180,14 +180,10 @@
 #~ msgstr ""
 
 #~ msgid "light/dark"
-<<<<<<< HEAD
 #~ msgstr ""
 
 #~ msgid ""
 #~ "Built with the <a href=\"https://pydata-"
 #~ "sphinx-theme.readthedocs.io/en/stable/index.html\">PyData "
 #~ "Sphinx Theme</a> %(theme_version)s."
-#~ msgstr ""
-=======
-#~ msgstr ""
->>>>>>> 23fa1b55
+#~ msgstr ""