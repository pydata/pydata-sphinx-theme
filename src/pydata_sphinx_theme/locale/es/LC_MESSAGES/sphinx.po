# English translations for pydata-sphinx-theme.
# Copyright (C) 2023 PyData developers
# This file is distributed under the same license as the pydata-sphinx-theme
# project.
#
# Translators:
# Rambaud Pierrick <pierrick.rambaud49@gmail.com>, 2023
# Cristhian Rivera, 2024
msgid ""
msgstr ""
<<<<<<< HEAD
"Project-Id-Version: PROJECT VERSION\n"
"Report-Msgid-Bugs-To: EMAIL@ADDRESS\n"
"POT-Creation-Date: 2024-05-10 18:43+0200\n"
"PO-Revision-Date: 2023-04-14 14:57+0000\n"
"Last-Translator: Cristhian Rivera, 2024\n"
"Language: es\n"
"Language-Team: Spanish "
"(https://app.transifex.com/12rambau/teams/166811/es/)\n"
"Plural-Forms: nplurals=3; plural=n == 1 ? 0 : n != 0 && n % 1000000 == 0 "
"? 1 : 2;\n"
"MIME-Version: 1.0\n"
"Content-Type: text/plain; charset=utf-8\n"
"Content-Transfer-Encoding: 8bit\n"
"Generated-By: Babel 2.13.0\n"
=======
>>>>>>> c42ee473

#: docs/conf.py:94
msgid "Click to expand"
msgstr ""

#: docs/conf.py:95
msgid "Click to collapse"
msgstr ""

#: src/pydata_sphinx_theme/theme/pydata_sphinx_theme/layout.html:39
msgid "Skip to main content"
msgstr "Saltar al contenido principal"

#: src/pydata_sphinx_theme/theme/pydata_sphinx_theme/layout.html:51
msgid "Back to top"
msgstr "Volver arriba"

#: src/pydata_sphinx_theme/theme/pydata_sphinx_theme/components/search-button-field.html:5
#: src/pydata_sphinx_theme/theme/pydata_sphinx_theme/components/search-button-field.html:7
#: src/pydata_sphinx_theme/theme/pydata_sphinx_theme/components/search-button.html:5
#: src/pydata_sphinx_theme/theme/pydata_sphinx_theme/search.html:5
#: src/pydata_sphinx_theme/theme/pydata_sphinx_theme/search.html:28
msgid "Search"
msgstr "Buscar"

#: src/pydata_sphinx_theme/theme/pydata_sphinx_theme/search.html:8
msgid "Error"
msgstr "Error"

#: src/pydata_sphinx_theme/theme/pydata_sphinx_theme/search.html:9
msgid "Please activate JavaScript to enable the search functionality."
msgstr "Por favor, active JavaScript para habilitar la funcionalidad de búsqueda."

#: src/pydata_sphinx_theme/theme/pydata_sphinx_theme/components/breadcrumbs.html:13
msgid "Breadcrumb"
msgstr "Miga de pan"

#: src/pydata_sphinx_theme/theme/pydata_sphinx_theme/components/breadcrumbs.html:17
msgid "Home"
msgstr "Inicio"

#: src/pydata_sphinx_theme/theme/pydata_sphinx_theme/components/copyright.html:5
#, python-format
msgid "© <a href=\"%(path)s\">Copyright</a> %(copyright)s."
msgstr "© <a href=\"%(path)s\">Copyright</a> %(copyright)s."

#: src/pydata_sphinx_theme/theme/pydata_sphinx_theme/components/copyright.html:8
#, python-format
msgid "© Copyright %(copyright)s."
msgstr "© Copyright %(copyright)s."

#: src/pydata_sphinx_theme/theme/pydata_sphinx_theme/components/edit-this-page.html:10
#, python-format
msgid "Edit on %(provider)s"
msgstr "Editar en %(provider)s"

#: src/pydata_sphinx_theme/theme/pydata_sphinx_theme/components/edit-this-page.html:12
msgid "Edit"
msgstr "Editar"

#: src/pydata_sphinx_theme/theme/pydata_sphinx_theme/components/indices.html:4
msgid "Indices"
msgstr "Índices"

#: src/pydata_sphinx_theme/theme/pydata_sphinx_theme/components/indices.html:11
msgid "General Index"
msgstr "Índice General"

#: src/pydata_sphinx_theme/theme/pydata_sphinx_theme/components/indices.html:15
msgid "Global Module Index"
msgstr "Índice Global de Módulos"

#: src/pydata_sphinx_theme/theme/pydata_sphinx_theme/components/indices.html:19
msgid "Python Module Index"
msgstr "Índice de Módulos Python"

#: src/pydata_sphinx_theme/theme/pydata_sphinx_theme/components/last-updated.html:4
#, python-format
msgid "Last updated on %(last_updated)s."
msgstr "Actualizado por última vez en %(last_updated)s."

#: src/pydata_sphinx_theme/theme/pydata_sphinx_theme/components/page-toc.html:8
#: src/pydata_sphinx_theme/theme/pydata_sphinx_theme/sections/header.html:43
msgid "On this page"
msgstr "En esta página"

#: src/pydata_sphinx_theme/theme/pydata_sphinx_theme/components/prev-next.html:6
msgid "previous page"
msgstr "página anterior"

#: src/pydata_sphinx_theme/theme/pydata_sphinx_theme/components/prev-next.html:9
msgid "previous"
msgstr "anterior"

#: src/pydata_sphinx_theme/theme/pydata_sphinx_theme/components/prev-next.html:17
msgid "next page"
msgstr "siguiente página"

#: src/pydata_sphinx_theme/theme/pydata_sphinx_theme/components/prev-next.html:19
msgid "next"
msgstr "siguiente"

#: src/pydata_sphinx_theme/theme/pydata_sphinx_theme/components/sidebar-nav-bs.html:3
#: src/pydata_sphinx_theme/theme/pydata_sphinx_theme/components/sidebar-nav-bs.html:4
msgid "Section Navigation"
msgstr "Navegación del sección"

#: src/pydata_sphinx_theme/theme/pydata_sphinx_theme/components/sourcelink.html:5
msgid "Show Source"
msgstr "Mostrar el código"

#: src/pydata_sphinx_theme/theme/pydata_sphinx_theme/components/sphinx-version.html:4
#, python-format
msgid ""
"Created using <a href=\"https://www.sphinx-doc.org/\">Sphinx</a> "
"%(sphinx_version)s."
msgstr ""
"Creado usando <a href=\"https://www.sphinx-doc.org/\">Sphinx</a> "
"%(sphinx_version)s."

#: src/pydata_sphinx_theme/theme/pydata_sphinx_theme/components/theme-switcher.html:5
msgid "light/dark"
msgstr "claro/oscuro"

#: src/pydata_sphinx_theme/theme/pydata_sphinx_theme/components/theme-version.html:3
#, python-format
msgid ""
"Built with the <a href=\"https://pydata-sphinx-"
"theme.readthedocs.io/en/stable/index.html\">PyData Sphinx Theme</a> "
"%(theme_version)s."
msgstr ""
"Construido con el <a href=\"https://pydata-sphinx-"
"theme.readthedocs.io/en/stable/index.html\">Tema PyData Sphinx</a> "
"%(theme_version)s."

#: src/pydata_sphinx_theme/theme/pydata_sphinx_theme/sections/announcement.html:4
msgid "Version warning"
msgstr ""

#: src/pydata_sphinx_theme/theme/pydata_sphinx_theme/sections/announcement.html:6
msgid "Announcement"
msgstr ""

#: src/pydata_sphinx_theme/theme/pydata_sphinx_theme/sections/header.html:3
#, fuzzy
msgid "Site navigation"
msgstr "Navegación del sitio"

#~ msgid "Breadcrumbs"
#~ msgstr "Migas de pan"

#~ msgid "GitHub"
#~ msgstr "GitHub"

#~ msgid "GitLab"
#~ msgstr "GitLab"

#~ msgid "Bitbucket"
#~ msgstr "Bitbucket"

#~ msgid "Twitter"
#~ msgstr "Twitter"
<|MERGE_RESOLUTION|>--- conflicted
+++ resolved
@@ -8,23 +8,7 @@
 # Cristhian Rivera, 2024
 msgid ""
 msgstr ""
-<<<<<<< HEAD
-"Project-Id-Version: PROJECT VERSION\n"
-"Report-Msgid-Bugs-To: EMAIL@ADDRESS\n"
-"POT-Creation-Date: 2024-05-10 18:43+0200\n"
-"PO-Revision-Date: 2023-04-14 14:57+0000\n"
-"Last-Translator: Cristhian Rivera, 2024\n"
-"Language: es\n"
-"Language-Team: Spanish "
-"(https://app.transifex.com/12rambau/teams/166811/es/)\n"
-"Plural-Forms: nplurals=3; plural=n == 1 ? 0 : n != 0 && n % 1000000 == 0 "
-"? 1 : 2;\n"
-"MIME-Version: 1.0\n"
-"Content-Type: text/plain; charset=utf-8\n"
-"Content-Transfer-Encoding: 8bit\n"
-"Generated-By: Babel 2.13.0\n"
-=======
->>>>>>> c42ee473
+
 
 #: docs/conf.py:94
 msgid "Click to expand"
