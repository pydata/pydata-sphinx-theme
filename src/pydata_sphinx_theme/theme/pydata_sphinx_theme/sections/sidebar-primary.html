--- conflicted
+++ resolved
@@ -9,13 +9,9 @@
                               titles_only=True) %}
 
 {% if sidebars and sidebar_nav_links %}
-<<<<<<< HEAD
-<!-- Only show if we have sidebars configured, else just a small margin  -->
+
+{# Only show if we have sidebars configured #}
 <div class="bd-sidebar-primary col-9 col-md-3 bd-sidebar">
-=======
-{# Only show if we have sidebars configured #}
-<div class="bd-sidebar-primary col-12 col-md-3 bd-sidebar">
->>>>>>> 4791bd83
   <div class="sidebar-start-items">
     {%- for sidebartemplate in sidebars %}
     {%- include sidebartemplate %}
@@ -27,10 +23,6 @@
     {%- endfor %}
   </div>
 </div>
-<<<<<<< HEAD
-{% else %}
-<div class="bd-sidebar-primary col-9 col-md-1 col-xl-2 bd-sidebar no-sidebar"></div>
-=======
->>>>>>> 4791bd83
+
 {% endif %}
 {% endblock %}