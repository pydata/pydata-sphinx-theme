--- conflicted
+++ resolved
@@ -41,13 +41,6 @@
 {% block body_tag %}
   {# set up with scrollspy to update the toc as we scroll #}
   {# ref: https://getbootstrap.com/docs/4.0/components/scrollspy/ #}
-<<<<<<< HEAD
-  <body data-spy="scroll"
-        data-target="#bd-toc-nav"
-        data-offset="180"
-        data-default-mode="{{ default_mode }}">
-{%- endblock body_tag %}
-=======
   <body data-spy="scroll" data-target="#bd-toc-nav" data-offset="180" data-default-mode="{{ default_mode }}">
 
   {# A button hidden by default to help assistive devices quickly jump to main content #}
@@ -56,7 +49,6 @@
 
 {%- endblock %}
 
->>>>>>> 3ee5fcab
 {%- block content %}
   {# checkbox to toggle primary sidebar #}
   <input type="checkbox"
