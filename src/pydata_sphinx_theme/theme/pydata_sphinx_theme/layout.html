{%- extends "!basic-ng/layout.html" %}
{%- import "static/webpack-macros.html" as _webpack with context %}

{# Metadata and asset linking #}

<<<<<<< HEAD
{%- block head_stylesheets %}
{{ super() }}
<script>
  document.documentElement.dataset.mode = localStorage.getItem("mode") || "{{ default_mode }}";
  document.documentElement.dataset.theme = localStorage.getItem("theme") || "light"
</script>
{{ _webpack.head_pre_assets() }}
{{ _webpack.head_pre_icons() }}
{{ _webpack.head_js_preload() }}
=======
{# Create the sidebar links HTML here to re-use in a few places #}
{# If we have no sidebar links, pop the links component from the sidebar list #}
{%- set sidebar_nav_html = generate_nav_html("sidebar",
    show_nav_level=theme_show_nav_level|int,
    maxdepth=theme_navigation_depth|int,
    collapse=theme_collapse_navigation|tobool,
    includehidden=True,
    titles_only=True)
-%}
{% if not sidebar_nav_html %}
{% set sidebars = sidebars | reject("in", "sidebar-nav-bs.html") | list %}
{% endif %}

{# A flag for whether we include a secondary sidebar based on the page metadata #}
{% set use_sidebar_secondary = meta is defined and meta is not none and 'theme_html_remove_secondary_sidebar' not in meta %}

{%- block css %}
  <script>
    document.documentElement.dataset.mode = localStorage.getItem("mode") || "{{ default_mode }}";
    document.documentElement.dataset.theme = localStorage.getItem("theme") || "light";
  </script>
  {{ _webpack.head_pre_assets() }}
  {{ _webpack.head_pre_icons() }}
  {{- css() }}
  {{ _webpack.head_js_preload() }}
>>>>>>> 4c8c2025
{%- endblock %}

{%- block extrahead %}
  <meta name="viewport" content="width=device-width, initial-scale=1" />
  <meta name="docsearch:language" content="{{ language }}">
{%- endblock %}

{% block body_tag %}
  {# set up with scrollspy to update the toc as we scroll #}
  {# ref: https://getbootstrap.com/docs/4.0/components/scrollspy/ #}
  <body data-spy="scroll" data-target="#bd-toc-nav" data-offset="180" data-default-mode="{{ default_mode }}">
{%- endblock %}

<<<<<<< HEAD

<!-- {%- block content %}
    {%- include "sections/announcement.html" -%}
    {% block docs_navbar %}
    <nav class="bd-header navbar navbar-light navbar-expand-lg bg-light fixed-top bd-navbar" id="navbar-main">
      {%- include "sections/header.html" %}
    </nav>
    {% endblock %}

    <div class="bd-container container-xl">
      <div class="bd-container__inner row">
          {% include "sections/sidebar-primary.html" %}
          {% include "sections/sidebar-secondary.html" %}

          {% block docs_main %}
          <div class="bd-content col">
              {% block docs_body %}
              <article class="bd-article" role="main">
                {% block body %} {% endblock %}
              </article>
              {% endblock %}

              {% if theme_show_prev_next %}
              <footer class="bd-footer-article">
                  {% include "sections/footer-article.html" %}
              </footer>
              {% endif %}
=======
{%- block content %}

  <!-- checkbox to toggle primary sidebar -->
  <input type="checkbox" class="sidebar-toggle" name="__primary" id="__primary">
  <label class="overlay overlay-primary" for="__primary"></label>

  <!-- Checkboxes to toggle the secondary sidebar -->
  <input type="checkbox" class="sidebar-toggle" name="__secondary" id="__secondary">
  <label class="overlay overlay-secondary" for="__secondary"></label>

  {% include "sections/announcement.html" %}

  {% block docs_navbar %}
  <nav class="bd-header navbar navbar-light navbar-expand-lg bg-light fixed-top bd-navbar" id="navbar-main">
    {%- include "sections/header.html" %}
  </nav>
  {% endblock %}

  <div class="bd-container container-xl">
    <div class="bd-container__inner row">
      {% include "sections/sidebar-primary.html" %}
      {% include "sections/sidebar-secondary.html" %}

      {% block docs_main %}
      <div class="bd-content col">

          <div class="bd-header-article">
              {% include "sections/header-article.html" %}
>>>>>>> 4c8c2025
          </div>

          {% block docs_body %}
          <article class="bd-article" role="main">
            {% block body %} {% endblock %}
          </article>
          {% endblock %}

          {% if theme_show_prev_next %}
          <footer class="bd-footer-article">
              {% include "sections/footer-article.html" %}
          </footer>
          {% endif %}
      </div>
      {% endblock %}
    </div>
  </div>

  {# Scripts placed at the end of the page to cut down on time to first content #}
  {%- block scripts_end %}
    {{ _webpack.body_post() }}
  {%- endblock %}

{%- endblock %}

{%- block footer %}
  <footer class="bd-footer">
    {%- include "sections/footer.html" %}
  </footer>
{%- endblock %}

{# Silence the sidebars and relbars since we define our own #}
{% block header %}{% endblock %}
{% block relbar1 %}{% endblock %}
{% block relbar2 %}{% endblock %}
{% block sidebarsourcelink %}{% endblock %} --><|MERGE_RESOLUTION|>--- conflicted
+++ resolved
@@ -3,17 +3,6 @@
 
 {# Metadata and asset linking #}
 
-<<<<<<< HEAD
-{%- block head_stylesheets %}
-{{ super() }}
-<script>
-  document.documentElement.dataset.mode = localStorage.getItem("mode") || "{{ default_mode }}";
-  document.documentElement.dataset.theme = localStorage.getItem("theme") || "light"
-</script>
-{{ _webpack.head_pre_assets() }}
-{{ _webpack.head_pre_icons() }}
-{{ _webpack.head_js_preload() }}
-=======
 {# Create the sidebar links HTML here to re-use in a few places #}
 {# If we have no sidebar links, pop the links component from the sidebar list #}
 {%- set sidebar_nav_html = generate_nav_html("sidebar",
@@ -39,7 +28,6 @@
   {{ _webpack.head_pre_icons() }}
   {{- css() }}
   {{ _webpack.head_js_preload() }}
->>>>>>> 4c8c2025
 {%- endblock %}
 
 {%- block extrahead %}
@@ -53,35 +41,6 @@
   <body data-spy="scroll" data-target="#bd-toc-nav" data-offset="180" data-default-mode="{{ default_mode }}">
 {%- endblock %}
 
-<<<<<<< HEAD
-
-<!-- {%- block content %}
-    {%- include "sections/announcement.html" -%}
-    {% block docs_navbar %}
-    <nav class="bd-header navbar navbar-light navbar-expand-lg bg-light fixed-top bd-navbar" id="navbar-main">
-      {%- include "sections/header.html" %}
-    </nav>
-    {% endblock %}
-
-    <div class="bd-container container-xl">
-      <div class="bd-container__inner row">
-          {% include "sections/sidebar-primary.html" %}
-          {% include "sections/sidebar-secondary.html" %}
-
-          {% block docs_main %}
-          <div class="bd-content col">
-              {% block docs_body %}
-              <article class="bd-article" role="main">
-                {% block body %} {% endblock %}
-              </article>
-              {% endblock %}
-
-              {% if theme_show_prev_next %}
-              <footer class="bd-footer-article">
-                  {% include "sections/footer-article.html" %}
-              </footer>
-              {% endif %}
-=======
 {%- block content %}
 
   <!-- checkbox to toggle primary sidebar -->
@@ -110,7 +69,6 @@
 
           <div class="bd-header-article">
               {% include "sections/header-article.html" %}
->>>>>>> 4c8c2025
           </div>
 
           {% block docs_body %}
