--- conflicted
+++ resolved
@@ -30,7 +30,6 @@
 {% set toc_show_width = "xl" if sidebars else "md" %}
 
 {%- block content %}
-<<<<<<< HEAD
 
   <!-- checkbox to toggle primary sidebar -->
   <input type="checkbox" class="sidebar-toggle" name="__primary" id="__primary">
@@ -44,13 +43,9 @@
     {% include "sections/announcement.html" %}
   </div>
 
+  {%- include "sections/announcement.html" -%}
   {% block docs_navbar %}
     <nav class="bd-header navbar navbar-light navbar-expand-lg bg-light fixed-top bd-navbar toc-show-{{ toc_show_width }}" id="navbar-main">
-=======
-    {%- include "sections/announcement.html" -%}
-    {% block docs_navbar %}
-    <nav class="bd-header navbar navbar-light navbar-expand-lg bg-light fixed-top bd-navbar" id="navbar-main">
->>>>>>> 26554f2b
       {%- include "sections/header.html" %}
     </nav>
   {% endblock %}
