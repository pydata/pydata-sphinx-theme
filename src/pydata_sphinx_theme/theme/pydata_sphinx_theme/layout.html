{%- extends "basic/layout.html" %}
{%- import "static/webpack-macros.html" as _webpack with context %}

{%- block css %}
    <script>
      document.documentElement.dataset.mode = localStorage.getItem("mode") || "{{ default_mode }}";
      document.documentElement.dataset.theme = localStorage.getItem("theme") || "light"
    </script>
    {{ _webpack.head_js_preload() }}
    {{ _webpack.head_pre_bootstrap() }}
    {{ _webpack.head_pre_icons() }}
    {% block fonts %}
      {{ _webpack.head_pre_fonts() }}
    {% endblock %}
    {{- css() }}
{%- endblock %}

{%- block extrahead %}
    <meta name="viewport" content="width=device-width, initial-scale=1" />
    <meta name="docsearch:language" content="{{ language }}">
    {% for favicon in theme_favicons %}
      {% if favicon.href[:4] == 'http'%}
      <link rel="{{ favicon.rel }}" sizes="{{ favicon.sizes }}" href="{{ favicon.href }}">
      {% else %}
      <link rel="{{ favicon.rel }}" sizes="{{ favicon.sizes }}" href="{{ pathto('_static/' + favicon.href, 1) }}">
      {% endif %}
    {% endfor %}

    <!-- Google Analytics -->
    {{ generate_google_analytics_script(id=theme_google_analytics_id) }}
{%- endblock %}

{# Silence the sidebar's, relbar's #}
{% block header %}{% endblock %}
{% block relbar1 %}{% endblock %}
{% block relbar2 %}{% endblock %}
{% block sidebarsourcelink %}{% endblock %}

{% block body_tag %}
<<<<<<< HEAD
  <body data-spy="scroll" data-target="#bd-toc-nav" data-offset="80" data-default-mode="{{ default_mode }}">
=======
  <body data-spy="scroll" data-target="#bd-toc-nav" data-offset="60">
>>>>>>> c9872769
{%- endblock %}
{%- block content %}
    {# Added to support a banner with an alert #}
    <div class="container-fluid" id="banner"></div>

    {% block docs_navbar %}
    <nav class="navbar navbar-light navbar-expand-lg bg-light fixed-top bd-navbar" id="navbar-main">
      {%- include "docs-navbar.html" %}
    </nav>
    {% endblock %}

    <div class="container-xl">
      <div class="row">
          {% block docs_sidebar %}
            {% if sidebars %}
            <!-- Only show if we have sidebars configured, else just a small margin  -->
            <div class="col-12 col-md-3 bd-sidebar">
              <div class="sidebar-start-items">
                {%- for sidebartemplate in sidebars %}
                {%- include sidebartemplate %}
                {%- endfor %}
              </div>
              <div class="sidebar-end-items">
                {%- for leftsidebartemplate in theme_left_sidebar_end %}
                {%- include leftsidebartemplate %}
                {%- endfor %}
              </div>
            </div>
            {% else %}
            <div class="col-12 col-md-1 col-xl-2 bd-sidebar no-sidebar"></div>
            {% endif %}
          {% endblock %}

          {% block docs_toc %}
          <div class="d-none d-xl-block col-xl-2 bd-toc">
            {% if meta is defined and not (meta is not none and 'notoc' in meta) %}
              {% for toc_item in theme_page_sidebar_items %}
              <div class="toc-item">
                {% include toc_item %}
              </div>
              {% endfor %}
            {% endif %}
          </div>
          {% endblock %}

          {% block docs_main %}
          {% if sidebars %}
            {% set content_col_class = "col-md-9 col-xl-7" %}
          {% else %}
            {% set content_col_class = "col-md-11 col-xl-8" %}
          {% endif %}
          <main class="col-12 {{ content_col_class }} py-md-5 pl-md-5 pr-md-4 bd-content" role="main">
              {% block docs_body %}
              <div>
                {% block body %} {% endblock %}
              </div>
              {% endblock %}
              {% if theme_show_prev_next %}
              {% include "prev-next.html" %}
              {% endif %}
          </main>
          {% endblock %}

      </div>
    </div>


  {%- block scripts_end %}
  {{ _webpack.body_post() }}
  {%- endblock %}

{%- endblock %}

{%- block footer %}
{%- include "footer.html" %}
{%- endblock %}<|MERGE_RESOLUTION|>--- conflicted
+++ resolved
@@ -37,11 +37,7 @@
 {% block sidebarsourcelink %}{% endblock %}
 
 {% block body_tag %}
-<<<<<<< HEAD
-  <body data-spy="scroll" data-target="#bd-toc-nav" data-offset="80" data-default-mode="{{ default_mode }}">
-=======
-  <body data-spy="scroll" data-target="#bd-toc-nav" data-offset="60">
->>>>>>> c9872769
+  <body data-spy="scroll" data-target="#bd-toc-nav" data-offset="60" data-default-mode="{{ default_mode }}">
 {%- endblock %}
 {%- block content %}
     {# Added to support a banner with an alert #}
