{# We redefine <html/> for "basic/layout.html" to add a default `data-theme` attribute when
 # a default mode has been set. This also improves compatibility when JavaScript is disabled.
 #}
{% set html_tag %}
<html{% if not html5_doctype %} xmlns="http://www.w3.org/1999/xhtml"{% endif %}{% if language is not none %} lang="{{ language }}"{% endif %} data-content_root="{{ content_root }}" {% if default_mode %}data-theme="{{ default_mode }}"{% endif %}>
{% endset %}
{%- extends "basic/layout.html" %}
{%- import "static/webpack-macros.html" as _webpack with context %}
{# A flag for whether we include a secondary sidebar based on the page metadata #}
<<<<<<< HEAD
{% set remove_sidebar_secondary = (meta is defined and meta is not none and 'html_theme.sidebar_secondary.remove' in meta) or not theme_secondary_sidebar_items %}
=======
{# Note: secondary_sidebar_items is an array set by set_secondary_sidebar_items() in utils.py #}
{% set remove_sidebar_secondary = (meta is defined and meta is not none and 'html_theme.sidebar_secondary.remove' in meta) or secondary_sidebar_items|length == 0 %}
>>>>>>> 99f9b1c2
{%- block css %}
  {# The data-cfasync attribute disables CloudFlare's Rocket loader so that #}
  {# mode/theme are correctly set before the browser renders the page. #}
  {# https://github.com/pydata/pydata-sphinx-theme/pull/1045 #}
  <script data-cfasync="false">
    document.documentElement.dataset.mode = localStorage.getItem("mode") || "{{ default_mode }}";
    document.documentElement.dataset.theme = localStorage.getItem("theme") || "{{ default_mode }}";
  </script>
  {{ _webpack.head_pre_assets() }}
  {{ _webpack.head_pre_icons() }}
  {{- css() }}
  {{ _webpack.head_js_preload() }}
{%- endblock css %}
{%- block extrahead %}
  <meta name="viewport" content="width=device-width, initial-scale=1"/>
  <meta name="docsearch:language" content="{{ language }}"/>
  {%- if last_updated %}
    <meta name="docbuild:last-update" content="{{ last_updated | e }}"/>
  {%- endif %}
{%- endblock extrahead %}
{% block body_tag %}
  {# set up with scrollspy to update the toc as we scroll #}
  {# ref: https://getbootstrap.com/docs/4.0/components/scrollspy/ #}
  <body data-bs-spy="scroll" data-bs-target=".bd-toc-nav" data-offset="180" data-bs-root-margin="0px 0px -60%" data-default-mode="{{ default_mode }}">

  {# A button hidden by default to help assistive devices quickly jump to main content #}
  {# ref: https://www.youtube.com/watch?v=VUR0I5mqq7I #}
  <div id="pst-skip-link" class="skip-link"><a href="#main-content">{{ _("Skip to main content") }}</a></div>

{%- endblock %}

{%- block content %}
  {# A tiny helper pixel to detect if we've scrolled #}
  <div id="pst-scroll-pixel-helper"></div>

  {%- if theme_back_to_top_button %}
  {# the scroll to top button #}
  <button type="button" class="btn rounded-pill" id="pst-back-to-top">
    <i class="fa-solid fa-arrow-up"></i>
    {{- _("Back to top") -}}
  </button>
  {%- endif %}

  {# checkbox to toggle primary sidebar #}
  <input type="checkbox"
          class="sidebar-toggle"
          id="pst-primary-sidebar-checkbox"/>
  <label class="overlay overlay-primary" for="pst-primary-sidebar-checkbox"></label>
  {# Checkboxes to toggle the secondary sidebar #}
  <input type="checkbox"
          class="sidebar-toggle"
          id="pst-secondary-sidebar-checkbox"/>
  <label class="overlay overlay-secondary" for="pst-secondary-sidebar-checkbox"></label>
  {# A search field pop-up that will only show when the search button is clicked #}
  <div class="search-button__wrapper">
    <div class="search-button__overlay"></div>
    <div class="search-button__search-container">{% include "../components/search-field.html" %}</div>
  </div>

  {%- if theme_announcement -%}
    {% include "sections/announcement.html" %}
  {%- endif %}
  {% block docs_navbar %}
    <header class="bd-header navbar navbar-expand-lg bd-navbar">
      {%- include "sections/header.html" %}
    </header>
  {% endblock docs_navbar %}

  <div class="bd-container">
    <div class="bd-container__inner bd-page-width">
      {# Primary sidebar #}
      {# If we have no sidebar TOC, pop the TOC component from the sidebars list #}
      {% if suppress_sidebar_toctree(includehidden=theme_sidebar_includehidden | tobool) %}
        {% set sidebars = sidebars | reject("in", "sidebar-nav-bs.html") | list %}
      {% endif %}
      <div class="bd-sidebar-primary bd-sidebar{% if not sidebars %} hide-on-wide{% endif %}">
        {% include "sections/sidebar-primary.html" %}
      </div>
      {# Using an ID here so that the skip-link works #}
      <main id="main-content" class="bd-main" role="main">
        {# Main content area #}
        {% block docs_main %}
          <div class="bd-content">
            <div class="bd-article-container">
              {# Article header #}
              <div class="bd-header-article">{% include "sections/header-article.html" %}</div>
              {# Article content #}
              {% block docs_body %}
              {# This is empty and only shows up if text has been highlighted by the URL #}
                {% include "components/searchbox.html" %}
                <article class="bd-article">
                  {% block body %}{% endblock %}
                </article>
              {% endblock docs_body %}
              {# Article Footer #}
              {% if theme_article_footer_items %}
                <footer class="bd-footer-article">
                  {% include "sections/footer-article.html" %}
                </footer>
              {% endif %}
              {# prev-next buttons #}
              {% if theme_show_prev_next %}
                <footer class="prev-next-footer">
                  {% include "components/prev-next.html" %}
                </footer>
              {% endif %}
            </div>
            {# Secondary sidebar #}
            {% block docs_toc %}
              {% if not remove_sidebar_secondary %}
                <div class="bd-sidebar-secondary bd-toc">{% include "sections/sidebar-secondary.html" %}</div>
              {% endif %}
            {% endblock docs_toc %}
          </div>
          <footer class="bd-footer-content">
            {% include "sections/footer-content.html" %}
          </footer>
        {% endblock docs_main %}
      </main>
    </div>
  </div>
  {# Scripts placed at the end of the page to cut down on time to first content #}
  {%- block scripts_end %}{{ _webpack.body_post() }}{%- endblock scripts_end %}
{%- endblock content %}
{# Footer #}
{%- block footer %}
  <footer class="bd-footer">
    {%- include "sections/footer.html" %}
  </footer>
{%- endblock footer %}
{# Silence the sidebars and relbars since we define our own #}
{% block header %}{% endblock %}
{% block relbar1 %}{% endblock %}
{% block relbar2 %}{% endblock %}
{% block sidebarsourcelink %}{% endblock %}<|MERGE_RESOLUTION|>--- conflicted
+++ resolved
@@ -7,12 +7,8 @@
 {%- extends "basic/layout.html" %}
 {%- import "static/webpack-macros.html" as _webpack with context %}
 {# A flag for whether we include a secondary sidebar based on the page metadata #}
-<<<<<<< HEAD
-{% set remove_sidebar_secondary = (meta is defined and meta is not none and 'html_theme.sidebar_secondary.remove' in meta) or not theme_secondary_sidebar_items %}
-=======
 {# Note: secondary_sidebar_items is an array set by set_secondary_sidebar_items() in utils.py #}
 {% set remove_sidebar_secondary = (meta is defined and meta is not none and 'html_theme.sidebar_secondary.remove' in meta) or secondary_sidebar_items|length == 0 %}
->>>>>>> 99f9b1c2
 {%- block css %}
   {# The data-cfasync attribute disables CloudFlare's Rocket loader so that #}
   {# mode/theme are correctly set before the browser renders the page. #}
