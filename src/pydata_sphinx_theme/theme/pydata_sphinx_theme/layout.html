--- conflicted
+++ resolved
@@ -45,27 +45,7 @@
     <nav class="bd-header navbar navbar-light navbar-expand-lg bg-light fixed-top bd-navbar toc-show-{{ toc_show_width }}" id="navbar-main">
       {%- include "sections/header.html" %}
     </nav>
-<<<<<<< HEAD
-  {% endblock %}
-
-  <div class="bd-container container-xl">
-    <div class="bd-container__inner row">
-      {% include "sections/sidebar-primary.html" %}
-      {% include "sections/sidebar-secondary.html" %}
-
-      {% block docs_main %}
-      {% set content_xl_width = "col-xl-7" if sidebars else "col-xl-8" %}
-        <div class="bd-content col-12 col-md-9 {{ content_xl_width }}">
-
-          <nav class="bd-header-article navbar-light bg-light navbar-expand bd-navbar toc-show-{{ toc_show_width }}">
-            {% include "sections/header-article.html" %}
-          </nav>
-
-          {% block docs_body %}
-            <article class="bd-article" role="main">
-              {% block body %} {% endblock %}
-            </article>
-=======
+    
     {% endblock %}
 
     <div class="bd-container container-xl">
@@ -75,6 +55,11 @@
 
           {% block docs_main %}
           <div class="bd-content col">
+          
+              <nav class="bd-header-article navbar-light bg-light navbar-expand bd-navbar toc-show-{{ toc_show_width }}">
+                  {% include "sections/header-article.html" %}
+              </nav>
+          
               {% block docs_body %}
               <article class="bd-article" role="main">
                 {% block body %} {% endblock %}
@@ -87,15 +72,7 @@
               </footer>
               {% endif %}
           </div>
->>>>>>> 4791bd83
-          {% endblock %}
 
-          {% if theme_show_prev_next %}
-            <footer class="bd-footer-article">
-              {% include "sections/footer-article.html" %}
-            </footer>
-          {% endif %}
-        </div>
       {% endblock %}
     </div>
   </div>
