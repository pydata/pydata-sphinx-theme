--- conflicted
+++ resolved
@@ -50,11 +50,7 @@
 
   {# A button hidden by default to help assistive devices quickly jump to main content #}
   {# ref: https://www.youtube.com/watch?v=VUR0I5mqq7I #}
-<<<<<<< HEAD
-  <div class="skip-link"><a href="#main-content">{{ _("Skip to main content") }}</a></div>
-=======
   <div id="pst-skip-link" class="skip-link"><a href="#main-content">{{ _("Skip to main content") }}</a></div>
->>>>>>> 33fb96b1
 
 {%- endblock %}
 
