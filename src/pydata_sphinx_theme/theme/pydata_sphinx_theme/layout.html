--- conflicted
+++ resolved
@@ -2,18 +2,14 @@
 {%- import "static/webpack-macros.html" as _webpack with context %}
 
 {%- block css %}
-<<<<<<< HEAD
     <script>
       document.documentElement.dataset.mode = localStorage.getItem("mode") || "{{ default_mode }}";
       document.documentElement.dataset.theme = localStorage.getItem("theme") || "light"
     </script>
-    {{ _webpack.head_js_preload() }}
-    {{ _webpack.head_pre_bootstrap() }}
-=======
     {{ _webpack.head_pre_assets() }}
->>>>>>> 6711e9b0
     {{ _webpack.head_pre_icons() }}
     {{- css() }}
+    {{ _webpack.head_js_preload() }}
 {%- endblock %}
 
 {%- block extrahead %}
