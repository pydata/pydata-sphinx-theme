{# As the version switcher will only work when JavaScript is enabled, we add it through JavaScript. #}
{%- set button_id = unique_html_id("pst-version-switcher-button") -%}
{%- set dropdown_id = unique_html_id("pst-version-switcher-list") -%}
<script>
document.write(`
  <div class="version-switcher__container dropdown">
<<<<<<< HEAD
    <button id="{{ button_id }}" type="button" role="button"
      class="version-switcher__button btn btn-sm navbar-btn dropdown-toggle"
      data-bs-toggle="dropdown" aria-haspopup="listbox"
      aria-controls="{{ dropdown_id }}" aria-label="Version switcher list">
      <!-- this text may get changed later by javascript -->
      {{ theme_switcher.get('version_match') }}
=======
    <button id="versionswitcherbutton" type="button" role="button" class="version-switcher__button btn btn-sm navbar-btn dropdown-toggle" data-bs-toggle="dropdown" aria-haspopup="listbox" aria-controls="versionswitcherlist" aria-label="Version switcher list">
      Choose version  <!-- this text may get changed later by javascript -->
>>>>>>> 5db8dff5
      <span class="caret"></span>
    </button>
    <div id="{{ dropdown_id }}"
      class="version-switcher__menu dropdown-menu list-group-flush py-0"
      role="listbox" aria-labelledby="{{ button_id }}">
      <!-- dropdown will be populated by javascript on page load -->
    </div>
  </div>
`);
</script><|MERGE_RESOLUTION|>--- conflicted
+++ resolved
@@ -4,17 +4,15 @@
 <script>
 document.write(`
   <div class="version-switcher__container dropdown">
-<<<<<<< HEAD
-    <button id="{{ button_id }}" type="button" role="button"
+    <button id="{{ button_id }}" 
+      type="button" 
       class="version-switcher__button btn btn-sm navbar-btn dropdown-toggle"
-      data-bs-toggle="dropdown" aria-haspopup="listbox"
-      aria-controls="{{ dropdown_id }}" aria-label="Version switcher list">
-      <!-- this text may get changed later by javascript -->
-      {{ theme_switcher.get('version_match') }}
-=======
-    <button id="versionswitcherbutton" type="button" role="button" class="version-switcher__button btn btn-sm navbar-btn dropdown-toggle" data-bs-toggle="dropdown" aria-haspopup="listbox" aria-controls="versionswitcherlist" aria-label="Version switcher list">
+      data-bs-toggle="dropdown" 
+      aria-haspopup="listbox"
+      aria-controls="{{ dropdown_id }}" 
+      aria-label="Version switcher list"
+    >
       Choose version  <!-- this text may get changed later by javascript -->
->>>>>>> 5db8dff5
       <span class="caret"></span>
     </button>
     <div id="{{ dropdown_id }}"
