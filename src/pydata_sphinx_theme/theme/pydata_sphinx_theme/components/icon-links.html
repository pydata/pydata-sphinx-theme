{%- macro icon_link_nav_item(url, icon, name, type, attributes='') -%}
  {%- if url | length > 2 %}
        <li class="nav-item">
          {%- set attributesDefault = { "href": url, "title": name, "class": "nav-link", "rel": "noopener", "target": "_blank", "data-bs-toggle": "tooltip", "data-bs-placement": "bottom"} %}
          {%- if attributes %}{% for key, val in attributes.items() %}
            {% set _ = attributesDefault.update(attributes) %}
          {% endfor %}{% endif -%}
          {% set attributeString = [] %}
          {% for key, val in attributesDefault.items() %}
            {%- set _ = attributeString.append('%s="%s"' % (key, val)) %}
          {% endfor %}
          {% set attributeString = attributeString | join(" ") -%}
          <a {{ attributeString }}>
            {%- if type == "fontawesome" -%}
            <span><i class="{{ icon }}"></i></span>
            <label class="sr-only">{{ name }}</label>
            {%- elif type == "local" -%}
            <img src="{{ pathto(icon, 1) }}" class="icon-link-image" alt="{{ name }}"/>
            {%- elif type == "url" -%}
            <img src="{{ icon }}" class="icon-link-image" alt="{{ name }}"/>
            {%- else %}
            <span>Incorrectly configured icon link. Type must be `fontawesome`, `url` or `local`.</span>
            {%- endif -%}
          </a>
        </li>
  {%- endif -%}
{%- endmacro -%}
{%- if theme_icon_links -%}
<ul class="navbar-icon-links navbar-nav"
<<<<<<< HEAD
    aria-label="{{ _(theme_icon_links_label) }}">
=======
    aria-label="{{ theme_icon_links_label }}">
  {%- block icon_link_shortcuts -%}
    {{ icon_link_nav_item(theme_github_url, "fa-brands fa-square-github", _("GitHub"), "fontawesome") -}}
    {{ icon_link_nav_item(theme_gitlab_url, "fa-brands fa-square-gitlab", _("GitLab"), "fontawesome") -}}
    {{ icon_link_nav_item(theme_bitbucket_url, "fa-brands fa-bitbucket", _("Bitbucket"), "fontawesome") -}}
    {{ icon_link_nav_item(theme_twitter_url, "fa-brands fa-square-twitter", _("Twitter"), "fontawesome") -}}
  {% endblock icon_link_shortcuts -%}
>>>>>>> 85988649
  {%- for icon_link in theme_icon_links -%}
    {{ icon_link_nav_item(icon_link["url"], icon_link["icon"], icon_link["name"], icon_link.get("type", "fontawesome"), icon_link.get("attributes", {})) -}}
  {%- endfor %}
</ul>
{%- endif -%}<|MERGE_RESOLUTION|>--- conflicted
+++ resolved
@@ -27,17 +27,7 @@
 {%- endmacro -%}
 {%- if theme_icon_links -%}
 <ul class="navbar-icon-links navbar-nav"
-<<<<<<< HEAD
-    aria-label="{{ _(theme_icon_links_label) }}">
-=======
     aria-label="{{ theme_icon_links_label }}">
-  {%- block icon_link_shortcuts -%}
-    {{ icon_link_nav_item(theme_github_url, "fa-brands fa-square-github", _("GitHub"), "fontawesome") -}}
-    {{ icon_link_nav_item(theme_gitlab_url, "fa-brands fa-square-gitlab", _("GitLab"), "fontawesome") -}}
-    {{ icon_link_nav_item(theme_bitbucket_url, "fa-brands fa-bitbucket", _("Bitbucket"), "fontawesome") -}}
-    {{ icon_link_nav_item(theme_twitter_url, "fa-brands fa-square-twitter", _("Twitter"), "fontawesome") -}}
-  {% endblock icon_link_shortcuts -%}
->>>>>>> 85988649
   {%- for icon_link in theme_icon_links -%}
     {{ icon_link_nav_item(icon_link["url"], icon_link["icon"], icon_link["name"], icon_link.get("type", "fontawesome"), icon_link.get("attributes", {})) -}}
   {%- endfor %}
