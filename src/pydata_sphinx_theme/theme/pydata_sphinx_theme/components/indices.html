--- conflicted
+++ resolved
@@ -1,12 +1,7 @@
 {# Displays links to the Sphinx-generated indices (genindex, modindex, py-modindex). #}
-<<<<<<< HEAD
-<nav class="sidebar-indices-items">
-  <p class="sidebar-indices-items__title" role="heading" aria-level="1">{{ _("Indices") }}</p>
-=======
 {%- set indices_navigation_heading_id = unique_html_id("pst-indices-navigation-heading") -%}
 <nav class="sidebar-indices-items" aria-labelledby="{{ indices_navigation_heading_id }}">
   <p id="{{ indices_navigation_heading_id }}" class="sidebar-indices-items__title" role="heading" aria-level="1">{{ _("Indices") }}</p>
->>>>>>> 5e535892
   <ul class="indices-link">
     {%- for rellink in rellinks %}
       {%- if rellink[0] == 'genindex' %}
