<<<<<<< HEAD
{#- TODO use unique html id generator since components can be included in multiple places -#}
<nav class="sidebar-indices-items" aria-labelledby="pst-indices-navigation-heading">
  <p id="pst-indices-navigation-heading" class="sidebar-indices-items__title" role="heading" aria-level="1">{{ _("Indices") }}</p>
=======
{# Displays links to the Sphinx-generated indices (genindex, modindex, py-modindex). #}
<nav class="sidebar-indices-items">
  <p class="sidebar-indices-items__title" role="heading" aria-level="1">{{ _("Indices") }}</p>
>>>>>>> 34cbc00d
  <ul class="indices-link">
    {%- for rellink in rellinks %}
      {%- if rellink[0] == 'genindex' %}
        <li class="toctree-l1">
          <a class="reference internal"
             href="{{ pathto('genindex') }}"
             accesskey="I">{{ _('General Index') }}</a>
        </li>
      {%- elif rellink[0] == 'modindex' %}
        <li class="toctree-l1">
          <a class="reference internal" href="{{ pathto('modindex') }}">{{ _('Global Module Index') }}</a>
        </li>
      {%- elif rellink[0] == 'py-modindex' %}
        <li class="toctree-l1">
          <a class="reference internal" href="{{ pathto('py-modindex') }}">{{ _('Python Module Index') }}</a>
        </li>
      {%- endif %}
    {%- endfor %}
  </ul>
</nav><|MERGE_RESOLUTION|>--- conflicted
+++ resolved
@@ -1,12 +1,7 @@
-<<<<<<< HEAD
-{#- TODO use unique html id generator since components can be included in multiple places -#}
-<nav class="sidebar-indices-items" aria-labelledby="pst-indices-navigation-heading">
-  <p id="pst-indices-navigation-heading" class="sidebar-indices-items__title" role="heading" aria-level="1">{{ _("Indices") }}</p>
-=======
 {# Displays links to the Sphinx-generated indices (genindex, modindex, py-modindex). #}
-<nav class="sidebar-indices-items">
-  <p class="sidebar-indices-items__title" role="heading" aria-level="1">{{ _("Indices") }}</p>
->>>>>>> 34cbc00d
+{%- set indices_navigation_heading_id = unique_html_id("pst-indices-navigation-heading") -%}
+<nav class="sidebar-indices-items" aria-labelledby="{{ indices_navigation_heading_id }}">
+  <p id="{{ indices_navigation_heading_id }}" class="sidebar-indices-items__title" role="heading" aria-level="1">{{ _("Indices") }}</p>
   <ul class="indices-link">
     {%- for rellink in rellinks %}
       {%- if rellink[0] == 'genindex' %}
