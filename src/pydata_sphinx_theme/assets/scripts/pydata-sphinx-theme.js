--- conflicted
+++ resolved
@@ -1274,9 +1274,7 @@
 documentReady(setupSearchButtons);
 documentReady(setupSearchAsYouType);
 documentReady(setupMobileSidebarKeyboardHandlers);
-<<<<<<< HEAD
 documentReady(setupArticleTocSyncing);
-=======
 documentReady(() => {
   try {
     setupCollapseSidebarButton();
@@ -1286,7 +1284,6 @@
     console.error(err);
   }
 });
->>>>>>> 71ecc96b
 
 // Determining whether an element has scrollable content depends on stylesheets,
 // so we're checking for the "load" event rather than "DOMContentLoaded"
