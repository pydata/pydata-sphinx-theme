// Define the custom behavior of the page
import { documentReady } from "./mixin";
import { compare, validate } from "compare-versions";

import "../styles/pydata-sphinx-theme.scss";

/*******************************************************************************
 * Theme interaction
 */

var prefersDark = window.matchMedia("(prefers-color-scheme: dark)");

/**
 * set the the body theme to the one specified by the user browser
 *
 * @param {event} e
 */
function autoTheme(e) {
  document.documentElement.dataset.theme = prefersDark.matches
    ? "dark"
    : "light";
}

/**
 * Set the theme using the specified mode.
 * It can be one of ["auto", "dark", "light"]
 *
 * @param {str} mode
 */
function setTheme(mode) {
  if (mode !== "light" && mode !== "dark" && mode !== "auto") {
    console.error(`Got invalid theme mode: ${mode}. Resetting to auto.`);
    mode = "auto";
  }

  // get the theme
  var colorScheme = prefersDark.matches ? "dark" : "light";
  document.documentElement.dataset.mode = mode;
  var theme = mode == "auto" ? colorScheme : mode;
  document.documentElement.dataset.theme = theme;

  // save mode and theme
  localStorage.setItem("mode", mode);
  localStorage.setItem("theme", theme);
  console.log(`[PST]: Changed to ${mode} mode using the ${theme} theme.`);

  // add a listener if set on auto
  prefersDark.onchange = mode == "auto" ? autoTheme : "";
}

/**
 * Change the theme option order so that clicking on the btn is always a change
 * from "auto"
 */
function cycleMode() {
  const defaultMode = document.documentElement.dataset.defaultMode || "auto";
  const currentMode = localStorage.getItem("mode") || defaultMode;

  var loopArray = (arr, current) => {
    var nextPosition = arr.indexOf(current) + 1;
    if (nextPosition === arr.length) {
      nextPosition = 0;
    }
    return arr[nextPosition];
  };

  // make sure the next theme after auto is always a change
  var modeList = prefersDark.matches
    ? ["auto", "light", "dark"]
    : ["auto", "dark", "light"];
  var newMode = loopArray(modeList, currentMode);
  setTheme(newMode);
}

/**
 * add the theme listener on the btns of the navbar
 */
function addModeListener() {
  // the theme was set a first time using the initial mini-script
  // running setMode will ensure the use of the dark mode if auto is selected
  setTheme(document.documentElement.dataset.mode);

  // Attach event handlers for toggling themes colors
  document.querySelectorAll(".theme-switch-button").forEach((el) => {
    el.addEventListener("click", cycleMode);
  });
}

/*******************************************************************************
 * TOC interactivity
 */

/**
 * TOC sidebar - add "active" class to parent list
 *
 * Bootstrap's scrollspy adds the active class to the <a> link,
 * but for the automatic collapsing we need this on the parent list item.
 *
 * The event is triggered on "window" (and not the nav item as documented),
 * see https://github.com/twbs/bootstrap/issues/20086
 */
function addTOCInteractivity() {
  window.addEventListener("activate.bs.scrollspy", function () {
    const navLinks = document.querySelectorAll(".bd-toc-nav a");

    navLinks.forEach((navLink) => {
      navLink.parentElement.classList.remove("active");
    });

    const activeNavLinks = document.querySelectorAll(".bd-toc-nav a.active");
    activeNavLinks.forEach((navLink) => {
      navLink.parentElement.classList.add("active");
    });
  });
}

/*******************************************************************************
 * Scroll
 */

/**
 * Navigation sidebar scrolling to active page
 */
function scrollToActive() {
  // If the docs nav doesn't exist, do nothing (e.g., on search page)
  if (!document.querySelector(".bd-docs-nav")) {
    return;
  }

  var sidebar = document.querySelector("div.bd-sidebar");

  // Remember the sidebar scroll position between page loads
  // Inspired on source of revealjs.com
  let storedScrollTop = parseInt(
    sessionStorage.getItem("sidebar-scroll-top"),
    10
  );

  if (!isNaN(storedScrollTop)) {
    // If we've got a saved scroll position, just use that
    sidebar.scrollTop = storedScrollTop;
    console.log("[PST]: Scrolled sidebar using stored browser position...");
  } else {
    // Otherwise, calculate a position to scroll to based on the lowest `active` link
    var sidebarNav = document.querySelector(".bd-docs-nav");
    var active_pages = sidebarNav.querySelectorAll(".active");
    if (active_pages.length > 0) {
      // Use the last active page as the offset since it's the page we're on
      var latest_active = active_pages[active_pages.length - 1];
      var offset =
        latest_active.getBoundingClientRect().y -
        sidebar.getBoundingClientRect().y;
      // Only scroll the navbar if the active link is lower than 50% of the page
      if (latest_active.getBoundingClientRect().y > window.innerHeight * 0.5) {
        let buffer = 0.25; // Buffer so we have some space above the scrolled item
        sidebar.scrollTop = offset - sidebar.clientHeight * buffer;
        console.log("[PST]: Scrolled sidebar using last active link...");
      }
    }
  }

  // Store the sidebar scroll position
  window.addEventListener("beforeunload", () => {
    sessionStorage.setItem("sidebar-scroll-top", sidebar.scrollTop);
  });
}

/*******************************************************************************
 * Search
 */

/**
 * Find any search forms on the page and return their input element
 */
var findSearchInput = () => {
  let forms = document.querySelectorAll("form.bd-search");
  if (!forms.length) {
    // no search form found
    return;
  } else {
    var form;
    if (forms.length == 1) {
      // there is exactly one search form (persistent or hidden)
      form = forms[0];
    } else {
      // must be at least one persistent form, use the first persistent one
      form = document.querySelector(
        "div:not(.search-button__search-container) > form.bd-search"
      );
    }
    return form.querySelector("input");
  }
};

/**
 * Activate the search field on the page.
 * - If there is a search field already visible it will be activated.
 * - If not, then a search field will pop up.
 */
var toggleSearchField = () => {
  // Find the search input to highlight
  let input = findSearchInput();

  // if the input field is the hidden one (the one associated with the
  // search button) then toggle the button state (to show/hide the field)
  let searchPopupWrapper = document.querySelector(".search-button__wrapper");
  let hiddenInput = searchPopupWrapper.querySelector("input");
  if (input === hiddenInput) {
    searchPopupWrapper.classList.toggle("show");
  }
  // when toggling off the search field, remove its focus
  if (document.activeElement === input) {
    input.blur();
  } else {
    input.focus();
    input.select();
    input.scrollIntoView({ block: "center" });
  }
};

/**
 * Add an event listener for toggleSearchField() for Ctrl/Cmd + K
 */
var addEventListenerForSearchKeyboard = () => {
  window.addEventListener(
    "keydown",
    (event) => {
      let input = findSearchInput();
      // toggle on Ctrl+k or ⌘+k
      if ((event.ctrlKey || event.metaKey) && event.code == "KeyK") {
        event.preventDefault();
        toggleSearchField();
      }
      // also allow Escape key to hide (but not show) the dynamic search field
      else if (document.activeElement === input && event.code == "Escape") {
        toggleSearchField();
      }
    },
    true
  );
};

/**
 * Change the search hint to `meta key` if we are a Mac
 */
var changeSearchShortcutKey = () => {
  let forms = document.querySelectorAll("form.bd-search");
  var isMac = window.navigator.platform.toUpperCase().indexOf("MAC") >= 0;
  if (isMac) {
    forms.forEach(
      (f) => (f.querySelector("kbd.kbd-shortcut__modifier").innerText = "⌘")
    );
  }
};

/**
 * Activate callbacks for search button popup
 */
var setupSearchButtons = () => {
  changeSearchShortcutKey();
  addEventListenerForSearchKeyboard();

  // Add the search button trigger event callback
  document.querySelectorAll(".search-button__button").forEach((btn) => {
    btn.onclick = toggleSearchField;
  });

  // Add the search button overlay event callback
  let overlay = document.querySelector(".search-button__overlay");
  if (overlay) {
    overlay.onclick = toggleSearchField;
  }
};

/*******************************************************************************
 * Version Switcher
 * Note that this depends on two variables existing that are defined in
 * and `html-page-context` hook:
 *
 * - DOCUMENTATION_OPTIONS.pagename
 * - DOCUMENTATION_OPTIONS.theme_switcher_url
 */

/**
 * Check if corresponding page path exists in other version of docs
 * and, if so, go there instead of the homepage of the other docs version
 *
 * @param {event} event the event that trigger the check
 */
function checkPageExistsAndRedirect(event) {
  // ensure we don't follow the initial link
  event.preventDefault();

  const currentFilePath = `${DOCUMENTATION_OPTIONS.pagename}.html`;
  const tryUrl = event.currentTarget.getAttribute("href");
  let otherDocsHomepage = tryUrl.replace(currentFilePath, "");

  fetch(tryUrl, { method: "HEAD" })
    .then(() => {
      location.href = tryUrl;
    }) // if the page exists, go there
    .catch((error) => {
      location.href = otherDocsHomepage;
    });
<<<<<<< HEAD
=======

  // ↓ this prevents the browser from following the href of the clicked node
  // ↓ (which is fine because this function takes care of redirecting)
  event.preventDefault();
>>>>>>> 29fcd08a
}

/**
 * Load and parse the version switcher JSON file from an absolute or relative URL.
 *
 * @param {string} url The URL to load version switcher entries from.
 */
async function fetchVersionSwitcherJSON(url) {
  // first check if it's a valid URL
  try {
    var result = new URL(url);
  } catch (err) {
    if (err instanceof TypeError) {
      // assume we got a relative path, and fix accordingly. But first, we need to
      // use `fetch()` to follow redirects so we get the correct final base URL
      const origin = await fetch(window.location.origin, { method: "HEAD" });
      result = new URL(url, origin.url);
    } else {
      // something unexpected happened
      throw err;
    }
  }
  // load and return the JSON
  const response = await fetch(result);
  const data = await response.json();
  return data;
}

// Populate the version switcher from the JSON data
function populateVersionSwitcher(data, versionSwitcherBtns) {
  const currentFilePath = `${DOCUMENTATION_OPTIONS.pagename}.html`;
  versionSwitcherBtns.forEach((btn) => {
    // Set empty strings by default so that these attributes exist and can be used in CSS selectors
    btn.dataset["activeVersionName"] = "";
    btn.dataset["activeVersion"] = "";
  });
  // in case there are multiple entries with the same version string, this helps us
  // decide which entry's `name` to put on the button itself. Without this, it would
  // always be the *last* version-matching entry; now it will be either the
  // version-matching entry that is also marked as `"preferred": true`, or if that
  // doesn't exist: the *first* version-matching entry.
  data = data.map((entry) => {
    // does this entry match the version that we're currently building/viewing?
    entry.match =
      entry.version == DOCUMENTATION_OPTIONS.theme_switcher_version_match;
    entry.preferred = entry.preferred || false;
    // if no custom name specified (e.g., "latest"), use version string
    if (!("name" in entry)) {
      entry.name = entry.version;
    }
    return entry;
  });
  const hasMatchingPreferredEntry = data
    .map((entry) => entry.preferred && entry.match)
    .some(Boolean);
  var foundMatch = false;
  // create links to the corresponding page in the other docs versions
  data.forEach((entry) => {
    // create the node
    const anchor = document.createElement("a");
    anchor.setAttribute("class", "list-group-item list-group-item-action py-1");
    anchor.setAttribute("href", `${entry.url}${currentFilePath}`);
    anchor.setAttribute("role", "option");
    const span = document.createElement("span");
    span.textContent = `${entry.name}`;
    anchor.appendChild(span);
    // Add dataset values for the version and name in case people want
    // to apply CSS styling based on this information.
    anchor.dataset["versionName"] = entry.name;
    anchor.dataset["version"] = entry.version;
    // replace dropdown button text with the preferred display name of the
    // currently-viewed version, rather than using sphinx's {{ version }} variable.
    // also highlight the dropdown entry for the currently-viewed version's entry
    let matchesAndIsPreferred = hasMatchingPreferredEntry && entry.preferred;
    let matchesAndIsFirst =
      !hasMatchingPreferredEntry && !foundMatch && entry.match;
    if (matchesAndIsPreferred || matchesAndIsFirst) {
      anchor.classList.add("active");
      versionSwitcherBtns.forEach((btn) => {
        btn.innerText = entry.name;
        btn.dataset["activeVersionName"] = entry.name;
        btn.dataset["activeVersion"] = entry.version;
      });
      foundMatch = true;
    }
    // There may be multiple version-switcher elements, e.g. one
    // in a slide-over panel displayed on smaller screens.
    document.querySelectorAll(".version-switcher__menu").forEach((menu) => {
      // we need to clone the node for each menu, but onclick attributes are not
      // preserved by `.cloneNode()` so we add onclick here after cloning.
      let node = anchor.cloneNode(true);
      node.onclick = checkPageExistsAndRedirect;
      // on click, AJAX calls will check if the linked page exists before
      // trying to redirect, and if not, will redirect to the homepage
      // for that version of the docs.
      menu.append(node);
    });
  });
}

/*******************************************************************************
 * Warning banner when viewing non-stable version of the docs.
 */

/**
 * Show a warning banner when viewing a non-stable version of the docs.
 *
 * adapted 2023-06 from https://mne.tools/versionwarning.js, which was
 * originally adapted 2020-05 from https://scikit-learn.org/versionwarning.js
 *
 * @param {Array} data The version data used to populate the switcher menu.
 */
function showVersionWarningBanner(data) {
  const version = DOCUMENTATION_OPTIONS.VERSION;
  // figure out what latest stable version is
  var preferredEntries = data.filter((entry) => entry.preferred);
  if (preferredEntries.length !== 1) {
    const howMany = preferredEntries.length == 0 ? "No" : "Multiple";
    throw new Error(
      `[PST] ${howMany} versions marked "preferred" found in versions JSON`
    );
  }
  const preferredVersion = preferredEntries[0].version;
  const preferredURL = preferredEntries[0].url;
  // if already on preferred version, nothing to do
  const versionsAreComparable = validate(version) && validate(preferredVersion);
  if (versionsAreComparable && compare(version, preferredVersion, "=")) {
    return;
  }
  // now construct the warning banner
  var outer = document.createElement("div");
  const middle = document.createElement("div");
  const inner = document.createElement("div");
  const bold = document.createElement("strong");
  const button = document.createElement("a");
  // these classes exist since pydata-sphinx-theme v0.10.0
  outer.classList = "bd-header-version-warning container-fluid";
  middle.classList = "bd-header-announcement__content";
  inner.classList = "sidebar-message";
  button.classList =
    "sd-btn sd-btn-danger sd-shadow-sm sd-text-wrap font-weight-bold ms-3 my-1 align-baseline";
  button.href = `${preferredURL}${DOCUMENTATION_OPTIONS.pagename}.html`;
  button.innerText = "Switch to stable version";
  button.onclick = checkPageExistsAndRedirect;
  // add the version-dependent text
  inner.innerText = "This is documentation for an ";
  const isDev =
    version.includes("dev") ||
    version.includes("rc") ||
    version.includes("pre");
  const newerThanPreferred =
    versionsAreComparable && compare(version, preferredVersion, ">");
  if (isDev || newerThanPreferred) {
    bold.innerText = "unstable development version";
  } else if (versionsAreComparable && compare(version, preferredVersion, "<")) {
    bold.innerText = `old version (${version})`;
  } else {
    bold.innerText = `version ${version}`;
  }
  outer.appendChild(middle);
  middle.appendChild(inner);
  inner.appendChild(bold);
  inner.appendChild(document.createTextNode("."));
  inner.appendChild(button);
  document.body.prepend(outer);
}

/*******************************************************************************
 * MutationObserver to move the ReadTheDocs button
 */

/**
 * intercept the RTD flyout and place it in the rtd-footer-container if existing
 * if not it stays where on top of the page
 */
function initRTDObserver() {
  const mutatedCallback = (mutationList, observer) => {
    mutationList.forEach((mutation) => {
      // Check whether the mutation is for RTD, which will have a specific structure
      if (mutation.addedNodes.length === 0) {
        return;
      }
      if (mutation.addedNodes[0].data === undefined) {
        return;
      }
      if (mutation.addedNodes[0].data.search("Inserted RTD Footer") != -1) {
        mutation.addedNodes.forEach((node) => {
          document.getElementById("rtd-footer-container").append(node);
        });
      }
    });
  };

  const observer = new MutationObserver(mutatedCallback);
  const config = { childList: true };
  observer.observe(document.body, config);
}

// fetch the JSON version data (only once), then use it to populate the version
// switcher and maybe show the version warning bar
var versionSwitcherBtns = document.querySelectorAll(
  ".version-switcher__button"
);
const hasSwitcherMenu = versionSwitcherBtns.length > 0;
const hasVersionsJSON = DOCUMENTATION_OPTIONS.hasOwnProperty(
  "theme_switcher_json_url"
);
const wantsWarningBanner = DOCUMENTATION_OPTIONS.show_version_warning_banner;

if (hasVersionsJSON && (hasSwitcherMenu || wantsWarningBanner)) {
  const data = await fetchVersionSwitcherJSON(
    DOCUMENTATION_OPTIONS.theme_switcher_json_url
  );
  populateVersionSwitcher(data, versionSwitcherBtns);
  if (wantsWarningBanner) {
    showVersionWarningBanner(data);
  }
}

/*******************************************************************************
 * Call functions after document loading.
 */

documentReady(addModeListener);
documentReady(scrollToActive);
documentReady(addTOCInteractivity);
documentReady(setupSearchButtons);
documentReady(initRTDObserver);<|MERGE_RESOLUTION|>--- conflicted
+++ resolved
@@ -302,13 +302,6 @@
     .catch((error) => {
       location.href = otherDocsHomepage;
     });
-<<<<<<< HEAD
-=======
-
-  // ↓ this prevents the browser from following the href of the clicked node
-  // ↓ (which is fine because this function takes care of redirecting)
-  event.preventDefault();
->>>>>>> 29fcd08a
 }
 
 /**
