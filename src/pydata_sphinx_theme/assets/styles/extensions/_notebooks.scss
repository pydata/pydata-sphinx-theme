/**
 * Styles for various Sphinx execution libraries to display pre-executed notebooks.
 * For now, where these define output sections, we simply revert their background
 * to be a "light theme" background. This ensures that inputs/outputs behave similarly,
 * because the CSS is often controlled by each package.
 * In the future, we might add dark theme support for specific packages.
 */

@mixin pandas-data-table {
  table.dataframe {
    color: var(--pst-color-data-table);
    border: 1px solid var(--pst-color-data-table-outer-border);

    th,
    td {
      ~ th,
      ~ td {
        border-left: 1px solid var(--pst-color-data-table-inner-border);
      }
    }

    thead {
      tr {
        background-color: var(--pst-color-data-table-heading-bg);
        border-bottom: 2px solid var(--pst-color-primary);
      }
    }

    tbody {
      tr {
        &:nth-child(odd) {
          background-color: var(--pst-color-data-table-row-zebra-high-bg);
        }
        &:nth-child(even) {
          background-color: var(--pst-color-data-table-row-zebra-low-bg);
        }
        &:hover {
          background-color: var(--pst-color-data-table-row-hover-bg);
        }
      }
    }
  }
}

/*******************************************************************************
 * nbsphinx
 */
html div.rendered_html
// NBsphinx ipywidgets output selector
html .jp-RenderedHTMLCommon {
  table {
    table-layout: auto;
  }
}

.bd-content .nboutput {
  .output_area {
    &.rendered_html,
    .jp-RenderedHTMLCommon {
      @include pandas-data-table;
    }

<<<<<<< HEAD
    // Dark theme special-cases
    html[data-theme="dark"] & {
      &.rendered_html:not(:has(table.dataframe)),
      .widget-subarea {
        @include cell-output-background;
      }

      &.stderr {
        background: var(--pst-color-danger);
      }
=======
    .output_area.stderr {
      background-color: var(--pst-color-danger);
>>>>>>> 6a954600
    }
  }
}

// Add extra padding to the final item in an nbsphinx container
div.nblast.container {
  margin-bottom: 1rem;
}

/*******************************************************************************
 * myst NB
 */

div.cell_output .output {
  max-width: 100%;
  overflow-x: auto;
}

.bd-content div.cell_output {
  @include pandas-data-table;

  html[data-theme="dark"] & {
    img,
    .text_html:not(:has(table.dataframe)),
    .widget-subarea {
      @include cell-output-background;
    }
  }
}

// Prevent tables from scrunching together
.bd-content {
  div.cell_input {
    display: flex;
    flex-direction: column;
    justify-content: stretch;
  }

  div.cell_input,
  div.output {
    border-radius: $admonition-border-radius;
  }

  div.output {
    table {
      table-layout: auto;
    }
  }
}<|MERGE_RESOLUTION|>--- conflicted
+++ resolved
@@ -60,7 +60,6 @@
       @include pandas-data-table;
     }
 
-<<<<<<< HEAD
     // Dark theme special-cases
     html[data-theme="dark"] & {
       &.rendered_html:not(:has(table.dataframe)),
@@ -69,12 +68,8 @@
       }
 
       &.stderr {
-        background: var(--pst-color-danger);
+        background-color: var(--pst-color-danger);
       }
-=======
-    .output_area.stderr {
-      background-color: var(--pst-color-danger);
->>>>>>> 6a954600
     }
   }
 }
