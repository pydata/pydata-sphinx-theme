--- conflicted
+++ resolved
@@ -12,8 +12,7 @@
 
   li.breadcrumb-item {
     display: flex;
-<<<<<<< HEAD
-    align-items: baseline;
+    align-items: center;
     white-space: nowrap;
     flex-shrink: 0;
 
@@ -25,9 +24,6 @@
         text-overflow: ellipsis;
       }
     }
-=======
-    align-items: center;
->>>>>>> fd2c4ab4
 
     // Style should look like heavier in-page links
     // keeping visited in the default link colour
