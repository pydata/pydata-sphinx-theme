--- conflicted
+++ resolved
@@ -6,16 +6,10 @@
   @include media-breakpoint-up($breakpoint-sidebar-primary) {
     margin-bottom: unset;
   }
-<<<<<<< HEAD
   &:hover {
-    color: var(--pst-color-secondary);
     box-shadow: 0 0 0 $focus-ring-width var(--pst-color-secondary);
     border-color: transparent;
   }
-=======
-
-  @include link-style-hover;
->>>>>>> 4839dc28
   &:active {
     color: var(--pst-color-text-base);
     border-color: var(--pst-color-border);
