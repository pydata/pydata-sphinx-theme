--- conflicted
+++ resolved
@@ -6,15 +6,10 @@
   @include media-breakpoint-up($breakpoint-sidebar-primary) {
     margin-bottom: unset;
   }
-<<<<<<< HEAD
-
-  @include link-style-hover;
-=======
   &:hover {
     box-shadow: 0 0 0 $focus-ring-width var(--pst-color-secondary);
     border-color: transparent;
   }
->>>>>>> 33fb96b1
   &:active {
     color: var(--pst-color-text-base);
     border-color: var(--pst-color-border);
