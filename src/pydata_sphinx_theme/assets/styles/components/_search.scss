--- conflicted
+++ resolved
@@ -82,35 +82,6 @@
 /**
  * The search modal <dialog>
  */
-<<<<<<< HEAD
-#pst-search-dialog {
-  display: none;
-
-  // When we display search-as-you-type results in the modal, we need to
-  // increase its height
-  &.height-80vh {
-    height: 80vh;
-  }
-
-  &[open] {
-    display: flex;
-
-    // Center in middle of screen just underneath header
-    position: fixed;
-    z-index: $zindex-modal;
-    top: 30%;
-    left: 50%;
-    transform: translate(-50%, -30%);
-    right: 1rem;
-    margin-bottom: 0;
-    margin-top: 0.5rem;
-    width: 90%;
-    max-width: 800px;
-    background-color: transparent;
-    padding: $focus-ring-width;
-    border: none;
-    flex-direction: column;
-=======
 #pst-search-dialog[open] {
   margin: 15vh auto 0; // an open modal dialog has a fixed position, so these margins bring it 15% down the viewport height and center it horizontally
   width: 90%;
@@ -118,8 +89,13 @@
   background-color: transparent;
   padding: $focus-ring-width;
   border: none;
-  height: 80vh;
 
+  // When we display search-as-you-type results in the modal, we need to
+  // increase its height
+  &.height-80vh {
+    height: 80vh;
+  }
+  
   &::backdrop {
     background-color: black;
     opacity: 0.5;
@@ -127,7 +103,6 @@
 
   form.bd-search {
     flex-grow: 0;
->>>>>>> b55ec41d
 
     // Font and input text a bit bigger
     svg,
