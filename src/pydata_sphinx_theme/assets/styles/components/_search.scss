--- conflicted
+++ resolved
@@ -82,9 +82,8 @@
 /**
  * The search modal <dialog>
  */
-<<<<<<< HEAD
 #pst-search-dialog[open] {
-  margin: 25vh auto 0; // an open modal dialog has a fixed position, so these margins bring it 25% down the viewport height and center it horizontally
+  margin: 15vh auto 0; // an open modal dialog has a fixed position, so these margins bring it 15% down the viewport height and center it horizontally
   width: 90%;
   max-width: 800px;
   background-color: transparent;
@@ -97,39 +96,7 @@
   }
 
   form.bd-search {
-    flex-grow: 1;
-=======
-#pst-search-dialog {
-  display: none;
-
-  &[open] {
-    display: flex;
-
-    // Center in middle of screen just underneath header
-    position: fixed;
-    z-index: $zindex-modal;
-    top: 30%;
-    left: 50%;
-    transform: translate(-50%, -30%);
-    right: 1rem;
-    margin-bottom: 0;
-    margin-top: 0.5rem;
-    width: 90%;
-    max-width: 800px;
-    background-color: transparent;
-    padding: $focus-ring-width;
-    border: none;
-    flex-direction: column;
-    height: 80vh;
-
-    &::backdrop {
-      background-color: black;
-      opacity: 0.5;
-    }
-
-    form.bd-search {
-      flex-grow: 0;
->>>>>>> 7c54d4a6
+    flex-grow: 0;
 
     // Font and input text a bit bigger
     svg,
