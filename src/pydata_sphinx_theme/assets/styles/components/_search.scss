--- conflicted
+++ resolved
@@ -73,10 +73,7 @@
   align-items: center;
   align-content: center;
   color: var(--pst-color-text-muted);
-<<<<<<< HEAD
-=======
   padding: 0;
->>>>>>> 11af3fcf
   border-radius: 0;
   border: none; // Override Bootstrap button border
   font-size: 1rem; // Override Bootstrap button font size
