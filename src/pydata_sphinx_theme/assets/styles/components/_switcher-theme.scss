// the icons for theme change
.theme-switch-button {
<<<<<<< HEAD
  // overide bootstrap settings
=======
  // override bootstrap settings
  border-color: var(--pst-color-on-background);
  // Size is a bit smaller because the background shadow is bigger
  font-size: calc(var(--pst-font-size-icon) - 0.1rem);
>>>>>>> 371126ea
  margin: 0 -0.5rem;
  padding: 0; // We pad the `span` not the container
  color: var(--pst-color-text-muted);

  span {
    display: none;
    padding: 0.5em;

    &:hover,
    &:active,
    &:focus {
      text-decoration: none;
      color: var(--pst-color-primary);
    }
  }
<<<<<<< HEAD
=======

  &:hover,
  &:active {
    // override bootstrap settings
    background-color: var(--pst-color-on-surface) !important;
    border-color: var(--pst-color-on-background) !important;
    a {
      color: var(--pst-color-text-muted);
    }
  }
}

// specific border color when the button is nested in the navbar
// as it's color is different from the header
.bd-sidebar-primary .theme-switch-button {
  border-color: var(--pst-color-background);

  &:hover,
  &:active {
    border-color: var(--pst-color-background) !important;
  }
>>>>>>> 371126ea
}

html[data-mode="auto"] .theme-switch-button span[data-mode="auto"] {
  display: flex;
}
html[data-mode="light"] .theme-switch-button span[data-mode="light"] {
  display: flex;
}
html[data-mode="dark"] .theme-switch-button span[data-mode="dark"] {
  display: flex;
}<|MERGE_RESOLUTION|>--- conflicted
+++ resolved
@@ -1,13 +1,6 @@
 // the icons for theme change
 .theme-switch-button {
-<<<<<<< HEAD
   // overide bootstrap settings
-=======
-  // override bootstrap settings
-  border-color: var(--pst-color-on-background);
-  // Size is a bit smaller because the background shadow is bigger
-  font-size: calc(var(--pst-font-size-icon) - 0.1rem);
->>>>>>> 371126ea
   margin: 0 -0.5rem;
   padding: 0; // We pad the `span` not the container
   color: var(--pst-color-text-muted);
@@ -23,30 +16,7 @@
       color: var(--pst-color-primary);
     }
   }
-<<<<<<< HEAD
-=======
 
-  &:hover,
-  &:active {
-    // override bootstrap settings
-    background-color: var(--pst-color-on-surface) !important;
-    border-color: var(--pst-color-on-background) !important;
-    a {
-      color: var(--pst-color-text-muted);
-    }
-  }
-}
-
-// specific border color when the button is nested in the navbar
-// as it's color is different from the header
-.bd-sidebar-primary .theme-switch-button {
-  border-color: var(--pst-color-background);
-
-  &:hover,
-  &:active {
-    border-color: var(--pst-color-background) !important;
-  }
->>>>>>> 371126ea
 }
 
 html[data-mode="auto"] .theme-switch-button span[data-mode="auto"] {
