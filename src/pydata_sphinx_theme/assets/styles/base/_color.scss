--- conflicted
+++ resolved
@@ -31,9 +31,6 @@
   --pst-color-on-surface: rgb(255, 255, 238);
 
   /*****************************************************************************
-<<<<<<< HEAD
-  * extra
-=======
   * extentions
   */
 
@@ -41,7 +38,6 @@
 
   /*****************************************************************************
   * layout
->>>>>>> 734c99fd
   */
 
   // links
@@ -51,18 +47,13 @@
   // inline code
   --pst-color-inline-code: rgb(232, 62, 140);
 
-<<<<<<< HEAD
   // targeted content
   --pst-color-target: rgb(251, 229, 78);
-=======
-  // blockquote
-  --pst-color-blockquote-border: rgb(221, 221, 221);
 
   // hide any content that should not be displayed in the light theme
   .only-dark {
     display: none !important;
   }
->>>>>>> 734c99fd
 }
 
 /*******************************************************************************
@@ -98,9 +89,6 @@
   --pst-color-on-surface: rgb(55, 55, 55);
 
   /*****************************************************************************
-<<<<<<< HEAD
-  * extra
-=======
   * extentions
   */
 
@@ -108,7 +96,6 @@
 
   /*****************************************************************************
   * layout
->>>>>>> 734c99fd
   */
 
   // links
