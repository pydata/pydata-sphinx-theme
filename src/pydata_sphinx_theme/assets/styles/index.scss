--- conflicted
+++ resolved
@@ -17,10 +17,6 @@
   xl: 1200px,
 );
 @import "~bootstrap/scss/bootstrap";
-
-<<<<<<< HEAD
-// Variables and re-usable SCSS functions
-@import "./abstracts/variables.scss";
 
 // Basic styling applied throughout site
 @import "./base/base";
@@ -58,629 +54,4 @@
 @import "./extensions/pydata";
 
 // Page-specific CSS
-@import "./pages/search";
-=======
-@import "./color";
-@import "./base";
-@import "./navbar";
-@import "./admonitions";
-@import "./api";
-@import "./markdown";
-@import "./versionmodified";
-@import "./ethical-ads";
-
-// Custom css, TODO: to be refactored in different partials
-// GitHub blockquote style
-blockquote {
-  padding: 0 1em;
-  color: var(--pst-color-deactivate);
-  border-left: 0.25em solid var(--pst-color-blockquote-border);
-}
-
-// For consistency, add bracket around footnotes/citations which are
-// cited more than once. E.g. [Newton](1,2) instead of Newton(1,2)
-dt.label > span.brackets:not(:only-child):before {
-  content: "[";
-}
-
-dt.label > span.brackets:not(:only-child):after {
-  content: "]";
-}
-
-// Make footnote as a supercript
-a.footnote-reference {
-  vertical-align: super;
-  font-size: small;
-}
-
-.topic {
-  background-color: var(--pst-color-background-up);
-  border-color: var(--pst-color-border);
-}
-
-aside.sidebar {
-  background-color: var(--pst-color-background-up-up);
-  border-color: var(--pst-color-border);
-}
-
-.seealso dd {
-  margin-top: 0;
-  margin-bottom: 0;
-}
-
-.viewcode-back {
-  font-family: var(--pst-font-family-base);
-}
-
-.viewcode-block:target {
-  background-color: #f4debf;
-  border-top: 1px solid #ac9;
-  border-bottom: 1px solid #ac9;
-}
-
-span.guilabel {
-  border: 1px solid var(--pst-color-guilabel-border);
-  background: var(--pst-color-guilabel-background);
-  color: var(--pst-color-guilabel-text);
-  font-size: 80%;
-  font-weight: 700;
-  border-radius: 4px;
-  padding: 2.4px 6px;
-  margin: auto 2px;
-}
-
-/**
- * Footer
- */
-
-footer {
-  width: 100%;
-  border-top: 1px solid var(--pst-color-footer-border);
-  padding: 10px;
-
-  .footer-item p {
-    margin-bottom: 0;
-  }
-}
-
-/* -------------------------------------------------------------------------- */
-
-.bd-search {
-  position: relative;
-  padding: 1rem 15px;
-  margin-right: -15px;
-  margin-left: -15px;
-
-  .icon {
-    position: absolute;
-    color: var(--pst-color-search);
-    left: 25px;
-  }
-
-  input {
-    background-color: var(--pst-color-search-background);
-    border-radius: 0.2rem;
-    border: 1px solid var(--pst-color-search-border);
-    padding-left: 35px;
-    color: var(--pst-color-text-base);
-
-    // Inner-text of the search bar
-    &::placeholder {
-      color: var(--pst-color-search);
-    }
-
-    // Background should always be same color regardless of active or nor
-    &:active,
-    &:focus {
-      background-color: var(--pst-color-search-background);
-      color: var(--pst-color-search);
-    }
-  }
-}
-
-/* minimal copy paste from bootstrap docs css to get sidebars working */
-
-.bd-toc {
-  -ms-flex-order: 2;
-  order: 2;
-
-  height: calc(100vh - 2rem);
-  overflow-y: auto;
-
-  @supports (position: -webkit-sticky) or (position: sticky) {
-    position: -webkit-sticky;
-    position: sticky;
-    top: var(--pst-header-height);
-    height: calc(100vh - 5rem);
-    overflow-y: auto;
-  }
-
-  .onthispage {
-    color: var(--pst-color-text-base);
-  }
-}
-
-.section-nav {
-  padding-left: 0;
-  border-left: 1px solid var(--pst-color-toc-border);
-  border-bottom: none;
-
-  ul {
-    padding-left: 1rem;
-  }
-}
-
-.toc-entry {
-  display: block;
-
-  a {
-    display: block;
-    padding: 0.125rem 1.5rem;
-    color: var(--pst-color-toc-link);
-
-    @include media-breakpoint-up(xl) {
-      padding-right: 0;
-    }
-
-    &:hover {
-      color: var(--pst-color-toc-link-hover);
-      text-decoration: none;
-    }
-  }
-}
-
-.bd-sidebar {
-  padding-top: 1em;
-  overflow-y: auto;
-  display: flex;
-  flex-direction: column;
-
-  @include media-breakpoint-up(md) {
-    border-right: 1px solid var(--pst-color-sidebar-border);
-
-    @supports (position: -webkit-sticky) or (position: sticky) {
-      position: -webkit-sticky;
-      position: sticky;
-      top: var(--pst-header-height);
-      z-index: 1000;
-      height: calc(100vh - var(--pst-header-height));
-    }
-  }
-
-  &.no-sidebar {
-    border-right: 0;
-  }
-
-  .sidebar-end-items {
-    margin-top: auto;
-    margin-bottom: 1em;
-  }
-}
-
-.bd-links {
-  padding-top: 1rem;
-  padding-bottom: 1rem;
-  margin-right: -15px;
-  margin-left: -15px;
-
-  @include media-breakpoint-up(md) {
-    display: block;
-  }
-}
-
-.bd-sidenav {
-  display: none;
-}
-
-.bd-content {
-  padding-top: 20px;
-
-  .section {
-    max-width: 100%;
-
-    // make every overflowing elements in main content scrollable
-    table {
-      display: block;
-      overflow: auto;
-    }
-  }
-}
-
-.bd-toc-link {
-  display: block;
-  padding: 0.25rem 1.5rem;
-  font-weight: 600;
-  color: rgba(0, 0, 0, 0.65);
-
-  &:hover {
-    color: rgba(0, 0, 0, 0.85);
-    text-decoration: none;
-  }
-}
-
-.bd-toc-item.active {
-  margin-bottom: 1rem;
-
-  &:not(:first-child) {
-    margin-top: 1rem;
-  }
-
-  > {
-    .bd-toc-link {
-      color: rgba(0, 0, 0, 0.85);
-
-      &:hover {
-        background-color: transparent;
-      }
-    }
-
-    .bd-sidenav {
-      display: block;
-    }
-  }
-}
-
-nav.bd-links {
-  p.caption {
-    font-size: var(--pst-sidebar-caption-font-size);
-    text-transform: uppercase;
-    font-weight: bold;
-    position: relative;
-    margin-top: 1.25em;
-    margin-bottom: 0.5em;
-    padding: 0 1.5rem;
-    color: var(--pst-color-sidebar-caption);
-    &:first-child {
-      margin-top: 0;
-    }
-  }
-}
-
-.bd-sidebar .nav {
-  font-size: var(--pst-sidebar-font-size);
-
-  ul {
-    list-style: none;
-    padding: 0 0 0 1.5rem;
-  }
-
-  li > a {
-    display: block;
-    padding: 0.25rem 1.5rem;
-    color: var(--pst-color-sidebar-link);
-
-    &:hover {
-      color: var(--pst-color-sidebar-link-hover);
-      text-decoration: none;
-      background-color: transparent;
-    }
-
-    &.reference.external {
-      &:after {
-        font-family: "Font Awesome 5 Free";
-        font-weight: 900;
-        content: "\f35d";
-        font-size: 0.75em;
-        margin-left: 0.3em;
-      }
-    }
-  }
-
-  .active {
-    > a,
-    &:hover > a {
-      font-weight: 600;
-      color: var(--pst-color-sidebar-link-active);
-    }
-  }
-}
-
-/* adjust toc font sizes to improve overview */
-.toc-h2 {
-  font-size: 0.85rem;
-}
-
-.toc-h3 {
-  font-size: 0.75rem;
-}
-
-.toc-h4 {
-  font-size: 0.65rem;
-}
-
-.toc-entry > .nav-link.active {
-  font-weight: 600;
-  color: var(--pst-color-toc-link-active);
-  background-color: transparent;
-  border-left: 2px solid var(--pst-color-toc-link-active);
-}
-
-.nav-link:hover {
-  border-style: none;
-}
-
-#navbar-main-elements li.nav-item i {
-  font-size: 0.7rem;
-  padding-left: 2px;
-  vertical-align: middle;
-}
-
-/* Collapsing of the TOC sidebar while scrolling */
-
-/* Nav: hide second level (shown on .active) */
-
-.bd-toc .nav,
-.list-caption {
-  .nav {
-    display: none;
-
-    // So we can manually specify a level as visible in the config
-    &.visible {
-      display: block;
-    }
-  }
-
-  > .active > ul {
-    display: block;
-  }
-}
-
-/* Previous / Next buttons */
-
-.prev-next-area {
-  margin: 20px 0px;
-
-  p {
-    margin: 0 0.3em;
-    line-height: 1.3em;
-  }
-
-  i {
-    font-size: 1.2em;
-  }
-
-  a {
-    // So that buttons align with icons
-    display: flex;
-    align-items: center;
-    border: none;
-    padding: 10px;
-    max-width: 45%;
-    overflow-x: hidden;
-    color: var(--pst-color-prev-next-btn);
-    text-decoration: none;
-
-    p.prev-next-title {
-      color: var(--pst-color-prev-next);
-      font-weight: 600;
-      font-size: 1.1em;
-    }
-
-    &:hover p.prev-next-title {
-      text-decoration: underline;
-    }
-
-    .prev-next-info {
-      flex-direction: column;
-      margin: 0 0.5em;
-
-      .prev-next-subtitle {
-        text-transform: capitalize;
-      }
-    }
-
-    &.left-prev {
-      float: left;
-    }
-
-    &.right-next {
-      float: right;
-
-      div.prev-next-info {
-        text-align: right;
-      }
-    }
-  }
-}
-
-/* Alert Styling */
-
-.alert {
-  /* Avoid too large empty space below alert boxes. */
-  padding-bottom: 0;
-}
-
-.alert-info a {
-  /* higher contrast for links in info boxes. */
-  color: var(--pst-color-alert-link);
-}
-
-/* Icon Links */
-
-#navbar-icon-links {
-  i {
-    &.fa,
-    &.fab,
-    &.far,
-    &.fas {
-      vertical-align: middle;
-      font-style: normal;
-      font-size: 1.5rem;
-      line-height: 1.25;
-    }
-
-    /* Social media buttons */
-    &.fa-twitter-square:before {
-      color: #55acee;
-    }
-
-    &.fa-gitlab:before {
-      color: #548;
-    }
-
-    &.fa-bitbucket:before {
-      color: #0052cc;
-    }
-  }
-
-  img.icon-link-image {
-    height: 1.5em;
-  }
-}
-
-/* TOC section headers */
-
-.tocsection {
-  padding-left: 10px;
-  border-left: 1px solid var(--pst-color-toc-border);
-  padding: 0.3rem 1.5rem;
-
-  i {
-    padding-right: 0.5rem;
-  }
-}
-
-.editthispage {
-  padding-top: 2rem;
-
-  a {
-    color: var(--pst-color-sidebar-link-active);
-  }
-}
-
-/* Special-case over-rides */
-
-// xarray output display in bootstrap
-.xr-wrap[hidden] {
-  display: block !important;
-}
-
-////////////////////////////////////////////////////////////////////////////////
-// Togglable expand/collapse
-////////////////////////////////////////////////////////////////////////////////
-
-.toctree-checkbox {
-  position: absolute;
-  display: none;
-}
-
-.toctree-checkbox {
-  ~ ul {
-    display: none;
-  }
-  ~ label i {
-    transform: rotate(0deg);
-  }
-}
-.toctree-checkbox:checked {
-  ~ ul {
-    display: block;
-  }
-  ~ label i {
-    transform: rotate(180deg);
-  }
-}
-
-.bd-sidebar {
-  padding-top: 1em;
-  overflow-y: auto;
-  display: flex;
-  flex-direction: column;
-
-  @include media-breakpoint-up(md) {
-    border-right: 1px solid var(--pst-color-sidebar-border);
-
-    @supports (position: -webkit-sticky) or (position: sticky) {
-      position: -webkit-sticky;
-      position: sticky;
-      top: var(--pst-header-height);
-      z-index: 1000;
-      height: calc(100vh - var(--pst-header-height));
-    }
-  }
-
-  &.no-sidebar {
-    border-right: 0;
-  }
-
-  .sidebar-end-items {
-    margin-top: auto;
-    margin-bottom: 1em;
-  }
-  .list-caption {
-    list-style: none;
-    padding-left: 0px;
-  }
-  li {
-    position: relative;
-    // If it has children, add a bit more padding to wrap the content to avoid
-    // overlapping with the <label>
-    &.has-children {
-      > .reference {
-        padding-right: 30px;
-      }
-    }
-  }
-  label {
-    position: absolute;
-    top: 0;
-    right: 0;
-    // height: var(--sidebar-item-height);
-    height: 30px;
-    width: 30px;
-    // width: var(--sidebar-expander-width);
-
-    cursor: pointer;
-
-    display: flex;
-    justify-content: center;
-    align-items: center;
-
-    &:hover {
-      background: var(--pst-color-sidebar-expander-background-hover);
-    }
-
-    i {
-      display: inline-block;
-      font-size: 0.75rem;
-      text-align: center;
-      &:hover {
-        color: var(--pst-color-sidebar-link-hover);
-      }
-    }
-  }
-  .label-parts {
-    width: 100%;
-    height: 100%;
-    &:hover {
-      background: none;
-    }
-    i {
-      width: 30px;
-      position: absolute;
-      top: 0.3em; // aligning chevron with text
-      right: 0em; // aligning chevron to the right
-    }
-  }
-}
-
-// From https://stackoverflow.com/a/34372191
-table.highlighttable td.linenos,
-span.linenos,
-div.doctest > div.highlight span.gp {
-  /* gp: Generic.Prompt */
-  user-select: none;
-  -webkit-user-select: text; /* Safari fallback only */
-  -webkit-user-select: none; /* Chrome/Safari */
-  -moz-user-select: none; /* Firefox */
-  -ms-user-select: none; /* IE10+ */
-}
-
-// Bootstrap adds margin to their general container class. However, sphinx/docutils
-// can also generate output with the container class, but in those cases we should
-// not add the margin from bootstrap.
-.docutils.container {
-  padding-left: unset;
-  padding-right: unset;
-}
->>>>>>> 76f0101d
+@import "./pages/search";