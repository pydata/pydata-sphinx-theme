/**
 * Consistent styling for links
 **/

// Define some useful variables for links styling consistency
//
//  Thickness of the underline for links
// the default will be either:
//  - 1px
// - 0.0625rem if it's thicker than 1px because the user has changed the text
//   size in their browser
$link-underline-thickness: unquote("max(1px, .0625rem)") !default;
// Offset of link underlines from text baseline
// The default is 3px expressed as ems, as calculated against the default body
// font size (on desktop).
$link-underline-offset: 0.1578em !default;
// Thickness of link underlines in hover state
// The default for each link will be the thickest of the following:
//  - 3px
//  - 0.1875rem, if it's thicker than 3px because the user has changed the text
//    size in their browser
//  - 0.12em (relative to the link's text size)
$link-hover-decoration-thickness: unquote("max(3px, .1875rem, .12em)") !default;

//  Ensures links have an underline decoration by default - needed to meet
// WCAG SC 1.4.1
@mixin link-decoration {
  text-decoration: underline;

  @if $link-underline-thickness {
    text-decoration-thickness: $link-underline-thickness;
  }

  @if $link-underline-offset {
    text-underline-offset: $link-underline-offset;
  }
}

// Ensures links have an underline decoration on hover - distinct from the
// default behaviour
@mixin link-decoration-hover {
  @if $link-hover-decoration-thickness {
    text-decoration-thickness: $link-hover-decoration-thickness;
    // Disable ink skipping on underlines on hover. Browsers haven't
    // standardised on this part of the spec yet, so set both properties
    text-decoration-skip-ink: none; // Chromium, Firefox
    text-decoration-skip: none; // Safari
  }
}

// Simple hover style - can be used alone or in conjunction with other mixins
// Add the text underline and change in thickness on hover
@mixin link-style-hover {
  &:hover {
    @include link-decoration;
    @include link-decoration-hover;
    color: var(--pst-color-link-hover);
  }
}

// Default link styles
//
// Defines: default unvisited, visited, hover, and active.
// TODO: @trallard to improve focus styles in subsequent PR
@mixin link-style-default {
  // So that really long links don't spill out of their container
  word-wrap: break-word;

  color: var(--pst-color-link);
  @include link-decoration;

  &:hover {
    color: var(--pst-color-link-hover);
    @include link-decoration-hover;
  }

  // TODO: @trallard to add active styles in subsequent PR
  &:active {
    color: var(--pst-color-link);
  }

  // Visited should still be hoverable
  &:visited {
    color: var(--pst-color-link);
    &:hover {
      color: var(--pst-color-link-hover);
    }
  }
}

// Text link styles
//
// Makes links use the muted text colour and removes the underline.
// Use this mixin for navigation bar links.
@mixin link-style-text {
  color: var(--pst-color-text-muted);
  text-decoration: none;

  &:hover {
    color: var(--pst-color-link-hover);
    @include link-decoration;
    @include link-decoration-hover;
  }
}

// Sidebar and TOC links
//
// Makes links use the muted text colour and removes the underline.
// Use this mixin for navigation the primary sidebar and table of contents.
// Active and hover should work together rather than one overriding the other.
@mixin link-sidebar {
  color: var(--pst-color-text-muted);
  text-decoration: none;

  &:hover {
    text-decoration: underline;
    background-color: transparent;
    color: var(--pst-color-link-hover);
    @include link-decoration-hover;
  }

  // TODO: @trallard to update active styles in subsequent PR
  &:active {
    color: var(--pst-color-link-hover);
  }

  &:focus-visible {
    box-shadow: $focus-ring-box-shadow;
    outline: none;
    z-index: 10; // keep focus ring on top (prevent the link-sidebar-current notch from lying on top of the ring)
  }
}

// Sidebar current page link styles
//
// Adds a vertical line on the left hand side of the link to indicate that
// it's the current page. Note this is distinct from an active state.
// Used on the primary sidebar and the TOC.
// We want the side box shadow to have the same thickness as the hover underline
@mixin link-sidebar-current {
  font-weight: 600;
  color: var(--pst-color-primary);
  @if $link-hover-decoration-thickness {
    $notch-shadow: inset
      $link-hover-decoration-thickness
      0px
      0px
      var(--pst-color-primary);
    box-shadow: $notch-shadow;
    &:focus-visible {
      box-shadow: $notch-shadow, $focus-ring-box-shadow;
      outline: none;
    }
  }
}

// Navigation bar current page link styles
//
// Adds a bottom underline, this leaves enough space for the hover state without
// cluttering the navbar.
// We want the side box shadow to have the same thickness as the hover underline
@mixin link-navbar-current {
  font-weight: 600;
  color: var(--pst-color-primary);
  @if $link-hover-decoration-thickness {
    border-bottom: $link-hover-decoration-thickness
      solid
      var(--pst-color-primary);
  }
}

// Navigation bar icon links hover styles
//
// Adds a bottom box-shadow - since there is no text we cannot use text-decoration
// We want the side box shadow to have the same thickness as the hover underline
@mixin icon-navbar-hover {
  &:hover {
    color: var(--pst-color-link-hover);
    @if $link-hover-decoration-thickness {
      box-shadow: 0px
        $link-hover-decoration-thickness
        0px
        var(--pst-color-link-hover);
    }
  }
<<<<<<< HEAD
=======
}

/*
Mixin for links in the header (and the More dropdown toggle).

The mixin assumes it will be applied to some element X with a markup structure
like: X > .nav-link, or X > .dropdown-toggle.

It also assumes X.current is how the app annotates which item in the header nav
corresponds to the section in the docs that the user is currently reading.
*/
@mixin header-link {
  // Target the child and not the parent because we want the underline in the
  // mobile sidebar to only span the width of the text not the entire row/line.
  > .nav-link,
  > .dropdown-toggle {
    border-radius: 2px;
    color: var(--pst-color-text-muted);
    font-weight: 700;

    &:focus-visible {
      box-shadow: none; // override Bootstrap
      outline: 3px solid var(--pst-color-accent);
      outline-offset: 3px;
    }
  }

  > .nav-link {
    // Set up pseudo-element for hover and current states below.
    position: relative;
    &::before {
      content: "";
      display: block;
      position: absolute;
      top: 0;
      right: 0;
      bottom: 0;
      left: 0;
      background-color: transparent;
    }

    // Underline on hover.
    // - Don't use text-decoration because it will wrap across two lines if
    //   the link text also wraps across two lines.
    // - Use pseudo-element in order to avoid the border-radius values
    //   rounding the edges of the underline. (And since a header link can be
    //   both focused and hovered at the same time and we want the focus ring
    //   but not the underline to be rounded, we cannot use a box shadow or
    //   bottom border link element to create the underline, or else it will
    //   be rounded and if we apply border-radius 0 then the hovered focus
    //   ring would go from rounded to sharp. So we have to use the
    //   pseudo-element.)
    &:hover {
      color: var(--pst-color-secondary);
      text-decoration: none; // override the link-style-hover mixin
      &::before {
        border-bottom: 3px solid var(--pst-color-secondary);
      }
    }
  }

  > .dropdown-toggle {
    &:hover {
      text-decoration: none;
      box-shadow: 0 0 0 $focus-ring-width var(--pst-color-link-hover); // purple focus ring
      // Brighten the text on hover (muted -> base)
      color: var(--pst-color-text-base);
    }
  }

  &.current {
    > .nav-link {
      color: var(--pst-color-primary);

      // Underline the current navbar item
      &::before {
        border-bottom: 3px solid var(--pst-color-primary);
      }
    }
  }
>>>>>>> 33fb96b1
}<|MERGE_RESOLUTION|>--- conflicted
+++ resolved
@@ -183,8 +183,6 @@
         var(--pst-color-link-hover);
     }
   }
-<<<<<<< HEAD
-=======
 }
 
 /*
@@ -265,5 +263,4 @@
       }
     }
   }
->>>>>>> 33fb96b1
 }