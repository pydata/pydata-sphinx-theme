--- conflicted
+++ resolved
@@ -183,14 +183,6 @@
         var(--pst-color-link-hover);
     }
   }
-<<<<<<< HEAD
-}
-
-// Focus indicator
-@mixin focus-indicator {
-  &:focus-visible {
-    outline: 2px solid var(--pst-color-accent);
-  }
 }
 
 /*
@@ -251,6 +243,4 @@
       }
     }
   }
-=======
->>>>>>> e054da1c
 }