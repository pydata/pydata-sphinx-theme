--- conflicted
+++ resolved
@@ -1,40 +1,41 @@
 /**
- * hack the display of equations to make sure they don't overlap on mobile display
+ * Mathematics via MathJax.
+ * 
+ * This is designed for MathJax v3
+ * ref: https://www.sphinx-doc.org/en/master/usage/extensions/math.html#module-sphinx.ext.mathjax
  */
-.math {
+ 
+// Applies to all math elements
+span.math, div.math {
   align-items: center;
   display: flex;
-  gap: 0.5em;
   max-width: 100%;
   // This will be over-ridden for the y-direction and divs
   overflow: hidden;
 }
 
-// Special-case for inline math
+// Inline-only
 span.math {
   display: inline-flex;
 }
 
+// Block-level only
 div.math {
+  gap: 0.5em;
   // So that the eqno shows up after the equation
   flex-direction: row-reverse;
 
+  // The equation number / link
   span.eqno a.headerlink {
     position: relative;
     font-size: 1em;
   }
 
-<<<<<<< HEAD
+  // The math container
   mjx-container {
     flex-grow: 1;
     padding-bottom: 0.2rem;
     overflow-x: auto;
     @include scrollbar-style();
   }
-=======
-// Special-case for inline math
-span.math {
-  display: inline-flex;
-  overflow-y: hidden;
->>>>>>> 687db311
 }