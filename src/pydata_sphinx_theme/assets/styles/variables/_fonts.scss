html {
  /*****************************************************************************
  * Font features used in this theme
  */

  // base font size - applied at body/html level
  --pst-font-size-base: 1rem;

  // heading font sizes based on a medium contrast type scale
  // - see: https://github.com/Quansight-Labs/czi-scientific-python-mgmt/issues/97#issuecomment-2310531483
  --pst-font-size-h1: 2.625rem;
  --pst-font-size-h2: 2.125rem;
  --pst-font-size-h3: 1.75rem;
  --pst-font-size-h4: 1.5rem;
  --pst-font-size-h5: 1.25rem;
  --pst-font-size-h6: 1rem;

  // smaller than heading font sizes
  --pst-font-size-milli: 0.9rem;

  // Sidebar styles
  --pst-sidebar-font-size: 0.9rem;
  --pst-sidebar-font-size-mobile: 1.1rem;
  --pst-sidebar-header-font-size: 1.2rem;
  --pst-sidebar-header-font-weight: 600;

  // Admonition styles
  --pst-admonition-font-weight-heading: 600;

  // Font weights
  --pst-font-weight-caption: 300;
  --pst-font-weight-heading: 600;

  // Font family
<<<<<<< HEAD
  // https://modernfontstacks.com/?stack=system-ui
  --pst-font-family-base-system: system-ui, sans-serif;
  // https://modernfontstacks.com/?stack=monospace-code
  --pst-font-family-monospace-system: ui-monospace, 'Cascadia Code',
    'Source Code Pro', Menlo, Consolas, 'DejaVu Sans Mono', monospace;

=======
  // These are adapted from https://systemfontstack.com/ */
  --pst-font-family-base-system:
    -apple-system, "BlinkMacSystemFont", "Segoe UI", "Helvetica Neue", "Arial",
    sans-serif, "Apple Color Emoji", "Segoe UI Emoji", "Segoe UI Symbol";
  --pst-font-family-monospace-system:
    "SFMono-Regular", "Menlo", "Consolas", "Monaco", "Liberation Mono",
    "Lucida Console", monospace;
>>>>>>> 49524731
  --pst-font-family-base: var(--pst-font-family-base-system);
  --pst-font-family-heading: var(--pst-font-family-base-system);
  --pst-font-family-monospace: var(--pst-font-family-monospace-system);
}

$line-height-body: 1.65;
$fa-font-path: "vendor/fontawesome/webfonts/";<|MERGE_RESOLUTION|>--- conflicted
+++ resolved
@@ -32,22 +32,11 @@
   --pst-font-weight-heading: 600;
 
   // Font family
-<<<<<<< HEAD
   // https://modernfontstacks.com/?stack=system-ui
   --pst-font-family-base-system: system-ui, sans-serif;
   // https://modernfontstacks.com/?stack=monospace-code
   --pst-font-family-monospace-system: ui-monospace, 'Cascadia Code',
     'Source Code Pro', Menlo, Consolas, 'DejaVu Sans Mono', monospace;
-
-=======
-  // These are adapted from https://systemfontstack.com/ */
-  --pst-font-family-base-system:
-    -apple-system, "BlinkMacSystemFont", "Segoe UI", "Helvetica Neue", "Arial",
-    sans-serif, "Apple Color Emoji", "Segoe UI Emoji", "Segoe UI Symbol";
-  --pst-font-family-monospace-system:
-    "SFMono-Regular", "Menlo", "Consolas", "Monaco", "Liberation Mono",
-    "Lucida Console", monospace;
->>>>>>> 49524731
   --pst-font-family-base: var(--pst-font-family-base-system);
   --pst-font-family-heading: var(--pst-font-family-base-system);
   --pst-font-family-monospace: var(--pst-font-family-monospace-system);
