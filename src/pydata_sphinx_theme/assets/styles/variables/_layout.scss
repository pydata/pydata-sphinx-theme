--- conflicted
+++ resolved
@@ -6,15 +6,6 @@
   // Header height will impact the top offset for many sections
   // Article header is 66% of Header
   --pst-header-height: 3rem;
-<<<<<<< HEAD
-}
-
-@media (min-width: 88rem) {
-  .sb-page-width {
-    width: 100%;
-  }
-}
-=======
   --pst-header-article-height: calc(var(--pst-header-height) * 2 / 3);
 }
 
@@ -33,5 +24,4 @@
 /*******************************************************************************
 * Define the animation behaviour
 */
-$animation-time: 200ms;
->>>>>>> 4c8c2025
+$animation-time: 200ms;