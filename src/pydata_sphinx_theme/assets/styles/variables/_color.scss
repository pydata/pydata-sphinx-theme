/*******************************************************************************
* master color map. Only the colors that actually differ between light and dark
* themes are specified separately.
*
* To see the full list of colors see https://www.figma.com/file/rUrrHGhUBBIAAjQ82x6pz9/PyData-Design-system---proposal-for-implementation-(2)?node-id=1234%3A765&t=ifcFT1JtnrSshGfi-1
*/

/**
* Function to get items from nested maps
*/
// @param {Map} $map - Map
// @param {Arglist} $keys - Keys to fetch
// @return {*}
@function map-deep-get($map, $keys...) {
  @each $key in $keys {
    $map: map-get($map, $key);
  }
  @return $map;
}

/* Assign base colors for the PyData theme */
$color-palette: (
  // Primary color
  "teal":
    (
      "50": #f4fbfc,
      "100": #e9f6f8,
      "200": #d0ecf1,
      "300": #abdde6,
      "400": #3fb1c5,
      "500": #0a7d91,
      "600": #085d6c,
      "700": #064752,
      "800": #042c33,
      "900": #021b1f,
    ),
  // Secondary color
  "violet":
    (
      "50": #f4eefb,
      "100": #e1cafe,
      "200": #cda5ff,
      "300": #b680ff,
      "400": #9c5ffd,
      "500": #8045e5,
      "600": #6432bd,
      "700": #4b258f,
      "800": #341a61,
      "900": #1e0e39,
    ),
  // Neutrals
  "gray":
    (
      "50": #f9f9fa,
      "100": #f3f4f5,
      "200": #e5e7ea,
      "300": #d1d5da,
      "400": #9ca4af,
      "500": #677384,
      "600": #48566b,
      "700": #29313d,
      "800": #222832,
      "900": #14181e,
    ),
  // Accent color
  "pink":
    (
      "50": #fcf8fd,
      "100": #fcf0fa,
      "200": #f8dff5,
      "300": #f3c7ee,
      "400": #e47fd7,
      "500": #c132af,
      "600": #912583,
      "700": #6e1c64,
      "800": #46123f,
      "900": #2b0b27,
    ),
  "foundation": (
    "white": #ffffff,
    // gray-900
    "black": #14181e,
  )
);

:root {
  // Add theme colours to the html root element
  @each $group-color, $color in $color-palette {
    @each $color-name, $definition in $color {
      --pst-#{$group-color}-#{$color-name}: #{$definition};
    }
  }
}

// Static SCSS variables used thoroughout the theme
// Minimum contrast ratio used for the theme.
// Acceptable values for WCAG 2.0 are 3, 4.5 and 7.
// See https://www.w3.org/TR/WCAG20/#visual-audio-contrast-contrast
// 4.5 - is for text that is 14pt or less
$min-contrast-ratio-4: 4.5;
// 3 is for text that is 18pt or bold, or for non-text elements
$min-contrast-ratio-3: 3;

// Customize the light and dark text colors for use in our color contrast function.
$foundation-black: #14181e;
$foundation-white: #ffffff;
// This is a custom - calculated  color between gray 100 and 200 - to reduce
// the contrast ratio (avoid a jarring effect)
$base-light-text: #ced6dd;
// used in sphinx_design - gray 100
$foundation-light-gray: #f3f4f5;
// used in sphinx_design - gray 700
$foundation-muted-gray: #29313d;
// used in sphinx_design - gray 800
$foundation-dark-gray: #222832;

$pst-semantic-colors: (
  "primary": (
    "light": #{map-deep-get($color-palette, "teal", "500")},
    "bg-light": #{map-deep-get($color-palette, "teal", "100")},
    "dark": #{map-deep-get($color-palette, "teal", "400")},
    "bg-dark": #{map-deep-get($color-palette, "teal", "800")},
  ),
  "secondary": (
    "light": #{map-deep-get($color-palette, "violet", "500")},
    "bg-light": #{map-deep-get($color-palette, "violet", "100")},
    "dark": #{map-deep-get($color-palette, "violet", "400")},
    "bg-dark": #{map-deep-get($color-palette, "violet", "800")},
  ),
  "accent": (
    "light": #{map-deep-get($color-palette, "pink", "500")},
    "bg-light": #{map-deep-get($color-palette, "pink", "100")},
    "dark": #{map-deep-get($color-palette, "pink", "400")},
    "bg-dark": #{map-deep-get($color-palette, "pink", "800")},
  ),
  "info": (
    "light": #276be9,
    "bg-light": #eff4fd,
    "dark": #79a3f2,
    "bg-dark": #06245d,
  ),
  "warning": (
    "light": #f66a0a,
    "bg-light": #fff8f2,
    "dark": #ff9245,
    "bg-dark": #652a02,
  ),
  "success": (
    "light": #00843f,
    "bg-light": #ecf6f1,
    "dark": #5fb488,
    "bg-dark": #002f17,
  ),
  // This is is based on the warning color
  "attention":
    (
      "light": var(--pst-color-warning),
      "bg-light": var(--pst-color-warning-bg),
      "dark": var(--pst-color-warning),
      "bg-dark": var(--pst-color-warning-bg),
    ),
  "danger": (
    "light": #d72d47,
    "bg-light": #fcf1f2,
    "dark": #e78894,
    "bg-dark": #4e111b,
  ),
  "text-base": (
    "light": #{map-deep-get($color-palette, "gray", "800")},
    "dark": $base-light-text,
  ),
  "text-muted": (
    "light": #{map-deep-get($color-palette, "gray", "600")},
    "dark": #{map-deep-get($color-palette, "gray", "400")},
  ),
  "heading-color": (
    "light": #{$foundation-white},
    "dark": #{$foundation-black},
  ),
  "shadow": (
    "light": rgba(0, 0, 0, 0.1),
    "dark": rgba(0, 0, 0, 0.2),
  ),
  "border": (
    "light": #{map-deep-get($color-palette, "gray", "300")},
    "dark": #{map-deep-get($color-palette, "gray", "500")},
  ),
  "border-muted": (
    "light": rgba(23, 23, 26, 0.2),
    "dark": #{map-deep-get($color-palette, "gray", "600")},
  ),
  "inline-code": (
    "light": #{map-deep-get($color-palette, "pink", "600")},
    "dark": #{map-deep-get($color-palette, "pink", "300")},
  ),
  "target": (
    "light": #8b6e31,
    "dark": #c79d41,
  ),
  // DEPTH COLORS - you can see the elevation colours and shades
  // in the Figma file https://www.figma.com/file/rUrrHGhUBBIAAjQ82x6pz9/PyData-Design-system---proposal-for-implementation-(2)?node-id=1492%3A922&t=sQeQZehkOzposYEg-1
  // background: color of the canvas / the furthest back layer
  "background":
    (
      "light": #{map-deep-get($color-palette, "foundation", "white")},
      "dark": #{map-deep-get($color-palette, "foundation", "black")},
    ),
  // on-background: provides slight contrast against background
  // (by use of shadows in light theme)
  "on-background":
    (
      "light": #{map-deep-get($color-palette, "foundation", "white")},
      "dark": #{map-deep-get($color-palette, "gray", "800")},
    ),
  "surface": (
    "light": #{map-deep-get($color-palette, "gray", "100")},
    "dark": #{map-deep-get($color-palette, "gray", "700")},
  ),
  // on_surface: object on top of surface object (without shadows)
  "on-surface":
    (
      "light": #{map-deep-get($color-palette, "gray", "800")},
      "dark": $foundation-light-gray,
    ),
);

<<<<<<< HEAD
=======
/*******************************************************************************
* write the color rules for each theme (light/dark)
*/

/* NOTE:
 * Mixins enable us to reuse the same definitions for the different modes
 * https://sass-lang.com/documentation/at-rules/mixin
 * #{something} inserts a variable into a CSS selector or property name
 * https://sass-lang.com/documentation/interpolation
 */
>>>>>>> 58caad47
@mixin theme-colors($mode) {
  // check if this color is defined differently for light/dark
  @each $col-name, $definition in $pst-semantic-colors {
    @if type-of($definition) == map {
      @each $key, $val in $definition {
        @if str-index($key, $mode) != null {
          // since now we define the bg colours in the semantic colours and not
          // by changing opacity, we need to check if the key contains bg and the
          // correct mode (light/dark)
          @if str-index($key, "bg") != null {
            --pst-color-#{$col-name}-bg: #{$val};
          } @else {
            --pst-color-#{$col-name}: #{$val};
          }
        }
      }
    } @else {
      --pst-color-#{$col-name}: #{$definition};
    }
  }

  // assign the "duplicate" colors (ones that just reference other variables)
  & {
    --pst-color-link: var(--pst-color-primary);
    --pst-color-link-hover: var(--pst-color-secondary);
  }
  // adapt to light/dark-specific content
  @if $mode == "light" {
    .only-dark,
    .only-dark ~ figcaption {
      display: none !important;
    }
  } @else {
    .only-light,
    .only-light ~ figcaption {
      display: none !important;
    }
    /* Adjust images in dark mode (unless they have class .only-dark or
     * .dark-light, in which case assume they're already optimized for dark
     * mode).
     */
    img:not(.only-dark):not(.dark-light) {
      filter: brightness(0.8) contrast(1.2);
    }
    /* Give images a light background in dark mode in case they have
    *  transparency and black text (unless they have class .only-dark or .dark-light, in
    *  which case assume they're already optimized for dark mode).
    */
    .bd-content img:not(.only-dark):not(.dark-light) {
      background: rgb(255, 255, 255);
      border-radius: 0.25rem;
    }
    // MathJax SVG outputs should be filled to same color as text.
    .MathJax_SVG * {
      fill: var(--pst-color-text-base);
    }
  }
}

/* Defaults to light mode if data-theme is not set */
html:not([data-theme]) {
  @include theme-colors("light");
}

/* NOTE: @each {...} is like a for-loop
 * https://sass-lang.com/documentation/at-rules/control/each
 */
@each $mode in (light, dark) {
  html[data-theme="#{$mode}"] {
    @include theme-colors($mode);
  }
}

// assign classes too, for runtime use of theme colors
@each $col-name, $definition in $pst-semantic-colors {
  .pst-color-#{$col-name} {
    color: var(--pst-color-#{$col-name});
  }
}<|MERGE_RESOLUTION|>--- conflicted
+++ resolved
@@ -224,8 +224,6 @@
     ),
 );
 
-<<<<<<< HEAD
-=======
 /*******************************************************************************
 * write the color rules for each theme (light/dark)
 */
@@ -236,7 +234,6 @@
  * #{something} inserts a variable into a CSS selector or property name
  * https://sass-lang.com/documentation/interpolation
  */
->>>>>>> 58caad47
 @mixin theme-colors($mode) {
   // check if this color is defined differently for light/dark
   @each $col-name, $definition in $pst-semantic-colors {
