--- conflicted
+++ resolved
@@ -4,65 +4,6 @@
 *
 * NOTE: this theme defines "info == primary" and "warning == secondary"
 */
-<<<<<<< HEAD
-html[data-theme="light"] {
-  /*****************************************************************************
-  * main colors
-  */
-  --pst-color-primary: rgb(69 157 185);
-  --pst-color-secondary: rgb(238 144 64);
-  --pst-color-success: rgb(40, 167, 69);
-  --pst-color-info: var(--pst-color-primary);
-  --pst-color-warning: var(--pst-color-secondary);
-  --pst-color-danger: rgb(220, 53, 69);
-  --pst-color-text-base: rgb(51, 51, 51);
-  --pst-color-text-muted: rgb(77, 77, 77);
-  --pst-color-border: rgb(201, 201, 201);
-  --pst-color-shadow: rgb(216, 216, 216);
-
-  /*****************************************************************************
-  * depth colors
-  *
-  * background: color that defines the furthest back
-  * on-background: provides light contrast against background, use of shadows in light theme
-  * surface: object set above the background (without shadows)
-  * on_surface: object on top of surface object (without shadows)
-  */
-  --pst-color-background: rgb(255, 255, 255);
-  --pst-color-on-background: rgb(255, 255, 255);
-  --pst-color-surface: rgb(245, 245, 245); // Jupyter light cell background
-  --pst-color-on-surface: rgb(255, 255, 238);
-
-  /*****************************************************************************
-  * extentions
-  */
-
-  --pst-color-panel-background: var(--pst-color-on-background);
-
-  /*****************************************************************************
-  * content
-  */
-
-  // links
-  --pst-color-link: var(--pst-color-primary);
-  --pst-color-link-hover: var(--pst-color-secondary);
-
-  // inline code
-  --pst-color-inline-code: rgb(232, 62, 140);
-
-  // targeted content
-  --pst-color-target: rgb(251, 229, 78);
-
-  /*****************************************************************************
-  * layout
-  */
-
-  // hide any content that should not be displayed in the light theme
-  .only-dark {
-    display: none !important;
-  }
-}
-=======
 $pst-semantic-colors: (
   "primary": rgb(69, 157, 185),
   "secondary": rgb(238, 144, 64),
@@ -115,10 +56,11 @@
       "dark": rgb(30, 30, 30),
     ),
   // surface: object set above the background (without shadows)
+  // Uses JupyterLab cell background colors in light/dark theme
   "surface":
     (
-      "light": rgb(240, 240, 240),
-      "dark": rgb(41, 41, 41),
+      "light": rgb(245, 245, 245),
+      "dark": rgb(33, 33, 33),
     ),
   // on_surface: object on top of surface object (without shadows)
   "on-surface":
@@ -127,7 +69,6 @@
       "dark": rgb(55, 55, 55),
     ),
 );
->>>>>>> 7829e4ae
 
 /*******************************************************************************
 * write the color rules for each theme (light/dark)
@@ -137,82 +78,6 @@
 * and #{...} inserts a variable into a CSS selector or property name
 * https://sass-lang.com/documentation/interpolation
 */
-<<<<<<< HEAD
-html[data-theme="dark"] {
-  /*****************************************************************************
-  * main colors
-  */
-  --pst-color-primary: rgb(69 157 185);
-  --pst-color-secondary: rgb(238 144 64);
-  --pst-color-success: rgb(72, 135, 87);
-  --pst-color-info: var(--pst-color-primary);
-  --pst-color-warning: var(--pst-color-secondary);
-  --pst-color-danger: rgb(203, 70, 83);
-  --pst-color-text-base: rgb(201, 209, 217);
-  --pst-color-text-muted: rgb(192, 192, 192);
-  --pst-color-border: rgb(192, 192, 192);
-  --pst-color-shadow: var(--pst-color-background);
-
-  /*****************************************************************************
-  * depth colors
-  *
-  * See light theme section for documentation of what variables mean.
-  */
-  --pst-color-background: rgb(18, 18, 18);
-  --pst-color-on-background: rgb(30, 30, 30);
-  --pst-color-surface: rgb(33, 33, 33); // Jupyter dark cell background
-  --pst-color-on-surface: rgb(55, 55, 55);
-
-  /*****************************************************************************
-  * extentions
-  */
-
-  --pst-color-panel-background: var(--pst-color-on-background);
-
-  /*****************************************************************************
-  * content
-  */
-
-  // links
-  --pst-color-link: var(--pst-color-primary);
-  --pst-color-link-hover: var(--pst-color-secondary);
-
-  // inline code
-  --pst-color-inline-code: rgb(221, 158, 194);
-
-  // targeted content
-  --pst-color-target: rgb(71, 39, 0);
-
-  // hide any content that should not be displayed in the dark theme
-  .only-light {
-    display: none !important;
-  }
-
-  /*****************************************************************************
-  * images
-  */
-
-  // specific brightness applied on images
-  img {
-    filter: brightness(0.8) contrast(1.2);
-  }
-
-  // images within the content area get a light background on dark theme
-  // in case they have transparency and black text
-  // If they have an only-dark class, assume they're already optimized for dark
-  .bd-content img:not(.only-dark) {
-    background: rgb(255, 255, 255);
-    border-radius: 0.25rem;
-  }
-
-  /*****************************************************************************
-  * math
-  */
-
-  // MathJax SVG outputs should be filled to same color as text.
-  .MathJax_SVG * {
-    fill: var(--pst-color-text-base);
-=======
 @each $mode in (light, dark) {
   html[data-theme="#{$mode}"] {
     @each $name, $value in $pst-semantic-colors {
@@ -251,6 +116,5 @@
         fill: var(--pst-color-text-base);
       }
     }
->>>>>>> 7829e4ae
   }
 }