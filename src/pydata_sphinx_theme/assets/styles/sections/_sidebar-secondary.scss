--- conflicted
+++ resolved
@@ -25,7 +25,6 @@
 }
 
 .bd-sidebar-secondary {
-<<<<<<< HEAD
   z-index: $zindex-modal;
   top: 0;
   min-height: 100vh;
@@ -56,14 +55,6 @@
     }
   }
 
-=======
-  -ms-flex-order: 2;
-  order: 2;
-  max-height: calc(100vh - 5rem);
-  overflow-y: auto;
-  top: var(--pst-header-height);
-  position: sticky;
->>>>>>> 4791bd83
   .onthispage {
     color: var(--pst-color-text-base);
   }
