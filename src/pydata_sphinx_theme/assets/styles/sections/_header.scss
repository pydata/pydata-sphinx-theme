/**
 * Header at the top of the page
 * It includes the announcement bar and the navigation bar.
 */

// Styling for the Icon links can be found in components/_icon-links.scss

// If we want the shadow to only point downward in the future, set
// box-shadow to: 0 0.125rem 0.25rem -0.125rem rgba(0, 0, 0, 0.11);
.bd-header {
  position: sticky;
  top: 0;
  z-index: $zindex-fixed;

  // Overrides bootstrap
  background: var(--pst-color-on-background) !important;
  box-shadow: 0 0.125rem 0.25rem 0 var(--pst-color-shadow);

  width: 100%;
  padding: 0;
  max-width: 100vw;
  justify-content: center;
  .bd-header__inner {
    display: flex;
    align-items: center;
    height: fit-content;
    padding-left: 1rem;
    padding-right: 1rem;
  }

  :focus-visible {
    border-radius: $focus-ring-radius;
  }

  // These items will define the height of the header
  .navbar-item {
    height: var(--pst-header-height);
    max-height: var(--pst-header-height);
    display: flex;
    align-items: center;
  }

  // Hide the header items on mobile
  .navbar-header-items {
    display: none;
    flex-shrink: 1;
    @include media-breakpoint-up($breakpoint-sidebar-primary) {
      display: flex;
      flex-grow: 1;
      padding: 0 0 0 0.5rem;
    }
  }

  .navbar-header-items__end,
  .navbar-header-items__center,
  .navbar-header-items__start {
    display: flex;
    align-items: center;
    flex-flow: wrap;
    // In case we wrap our items to multiple rows on small screens
    row-gap: 0;
  }

  .navbar-header-items__end,
  .navbar-header-items__center {
    column-gap: 1rem;
  }

  // A little smaller because this is displayed by default on mobile
  .navbar-header-items__start {
    flex-shrink: 0;
    margin-right: auto;
    gap: 0.5rem;
  }

  .navbar-header-items__end {
    // End navbar items should snap to the right
    justify-content: end;
  }

  // Contains the navigation links within the navbar
  .navbar-nav {
    display: flex;

    @include media-breakpoint-up($breakpoint-sidebar-primary) {
      // Center align on wide screens so the dropdown button is centered properly
      align-items: baseline;
    }

    li.pst-header-nav-item {
      margin-inline: 5px; // breathing room so hover, focus styles do not overlap
      &:first-child {
        margin-inline-start: 0;
      }
      &:last-child {
        margin-inline-end: 0;
      }
      @include header-link;
    }

    li a.nav-link.dropdown-item {
      @include link-style-text;
    }

    // Dropdowns for the extra links
    .dropdown {
      button {
        display: unset;
        border: none;
<<<<<<< HEAD
=======
        @include link-style-hover;
>>>>>>> e054da1c
      }

      .dropdown-menu {
        z-index: $zindex-popover;
        border: 1px solid var(--pst-color-border);
        box-shadow: 0 0 0.3rem 0.1rem var(--pst-color-shadow);
        background-color: var(--pst-color-on-background);
        padding: 0.5rem 0;
        margin: 0.5rem 0;
        min-width: 20rem;

        .dropdown-item {
          // Give the items in the dropdown some breathing room but let the hit
          // and hover area of the items extend to the edges of the menu
          padding: 0.25rem 1.5rem;

          // Override Bootstrap
          &:focus:not(:hover):not(:active) {
            background-color: inherit;
          }

          &:focus-visible {
            z-index: 10; // keep focus ring on top (prevent the hover background of the next dropdown item from covering the ring)
          }
        }

        // Hide the menu unless show has been clicked
        &:not(.show) {
          display: none;
        }
      }
    }
  }
}

// inline the element in the navbar as long as they fit and use display block when collapsing
@include media-breakpoint-up($breakpoint-sidebar-primary) {
  .navbar-center-items .navbar-item {
    display: inline-block;
  }
}

.nav-link {
  @include link-style-hover;

  // Override Bootstrap
  transition: none;

  &.nav-external:after {
    font: var(--fa-font-solid);
    content: var(--pst-icon-external-link);
    font-size: 0.75em;
    margin-left: 0.3em;
  }
}

.bd-navbar-elements li.nav-item i {
  font-size: 0.7rem;
  padding-left: 2px;
  vertical-align: middle;
}

/**
 * Showing and hiding the sidebar toggle buttons and header items
 */

// Hide the header items on mobile
.bd-header {
  // Toggle labels
  label {
    &.sidebar-toggle {
      display: flex;
      cursor: pointer;
      font-size: var(--pst-font-size-icon);
      align-items: center;
      color: var(--pst-color-muted);
      margin-bottom: 0;
      padding-bottom: 0.25rem;
    }

    &.primary-toggle {
      margin-right: 1rem;
      @include media-breakpoint-up($breakpoint-sidebar-primary) {
        display: none;
      }
    }

    &.secondary-toggle {
      margin-left: 1rem;
      @include media-breakpoint-up($breakpoint-sidebar-secondary) {
        display: none;
      }
    }
    @include icon-navbar-hover;
  }

  // Hide the navbar header items on mobile because they're in the sidebar
  .navbar-header-items {
    display: none;
    @include media-breakpoint-up($breakpoint-sidebar-primary) {
      display: inherit;
    }
  }
}

// THe elements next to the hamburger menu only show on narrow screens
.navbar-persistent--mobile {
  margin-left: auto;
  @include media-breakpoint-up($breakpoint-sidebar-primary) {
    display: none;
  }
}

// The navbar-persistent content should only show on wide screens
.navbar-persistent--container {
  display: none;
  @include media-breakpoint-up($breakpoint-sidebar-primary) {
    display: flex;
  }
}<|MERGE_RESOLUTION|>--- conflicted
+++ resolved
@@ -107,10 +107,7 @@
       button {
         display: unset;
         border: none;
-<<<<<<< HEAD
-=======
         @include link-style-hover;
->>>>>>> e054da1c
       }
 
       .dropdown-menu {
