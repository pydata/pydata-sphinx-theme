--- conflicted
+++ resolved
@@ -56,12 +56,8 @@
   .navbar-header-items__start {
     display: flex;
     align-items: center;
-<<<<<<< HEAD
     flex-flow: nowrap;
-=======
-    flex-flow: wrap;
-
->>>>>>> d7bbb79e
+
     // In case we wrap our items to multiple rows on small screens
     row-gap: 0;
   }
