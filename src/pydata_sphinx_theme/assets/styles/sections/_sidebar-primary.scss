--- conflicted
+++ resolved
@@ -174,17 +174,13 @@
 
     position: relative;
 
-<<<<<<< HEAD
+    align-items: center;
     > .reference,
     .caption {
       margin-right: calc(
         $toctree-toggle-width + $focus-ring-width
       ); // keep clear of the toggle icon
       padding-top: 0.25rem; // align caption text with toggle chevron
-=======
-    &:hover {
-      background-color: var(--pst-color-surface);
->>>>>>> 6a954600
     }
 
     > details {
@@ -239,22 +235,6 @@
           }
         }
       }
-<<<<<<< HEAD
-=======
-    }
-  }
-  .label-parts {
-    width: 100%;
-    height: 100%;
-    &:hover {
-      background-color: none;
-    }
-    i {
-      width: 30px;
-      position: absolute;
-      top: 0.3em; // aligning chevron with text
-      right: 0em; // aligning chevron to the right
->>>>>>> 6a954600
     }
   }
 }
