--- conflicted
+++ resolved
@@ -3,15 +3,12 @@
  * e.g., between-pages navigation.
  */
 .bd-sidebar-primary {
-<<<<<<< HEAD
   z-index: $zindex-modal;
   top: 0;
   min-height: 100vh;
   max-height: 100vh;
   border-right: 1px solid var(--pst-color-border);
   background-color: var(--pst-color-background);
-=======
->>>>>>> 4791bd83
   padding-top: 1em;
   overflow-y: auto;
   display: flex;
