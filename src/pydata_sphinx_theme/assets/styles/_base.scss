html {
  font-size: var(--pst-font-size-base);
  scroll-padding-top: calc(var(--pst-header-height) + 12px);
}

body {
  padding-top: var(--pst-header-height);

  background-color: var(--pst-color-background);
  font-family: var(--pst-font-family-base);
  font-weight: 400;
  line-height: 1.65;
  color: var(--pst-color-text-base);
}

p {
  margin-bottom: 1.15rem;
  font-size: 1em;
  color: var(--pst-color-paragraph);

  /* section header in docstring pages */
  &.rubric {
    border-bottom: 1px solid var(--pst-color-border);
  }
}

a {
  color: var(--pst-color-link);
  text-decoration: none;

  &:hover {
    color: var(--pst-color-link-hover);
    text-decoration: underline;
  }

  &.headerlink {
<<<<<<< HEAD
    color: var(--pst-color-headerlink);
=======
    color: rgba(var(--pst-color-headerlink), 1);
    opacity: 0.4;
>>>>>>> 6711e9b0
    font-size: 0.8em;
    padding: 0 4px 0 4px;
    margin-left: 0.2em;
    text-decoration: none;
    transition: all 0.3s ease-out;
    user-select: none;

    &:hover {
<<<<<<< HEAD
      background-color: var(--pst-color-headerlink);
      color: var(--pst-color-headerlink-hover);
=======
      opacity: 1;
>>>>>>> 6711e9b0
    }
  }
}

.heading-style {
  margin: 2.75rem 0 1.05rem;
  font-family: var(--pst-font-family-heading);
  font-weight: 400;
  line-height: 1.15;
}

h1 {
  @extend .heading-style;
  margin-top: 0;
  font-size: var(--pst-font-size-h1);
  color: var(--pst-color-h1);
}

h2 {
  @extend .heading-style;
  font-size: var(--pst-font-size-h2);
  color: var(--pst-color-h2);
}

h3 {
  @extend .heading-style;
  font-size: var(--pst-font-size-h3);
  color: var(--pst-color-h3);
}

h4 {
  @extend .heading-style;
  font-size: var(--pst-font-size-h4);
  color: var(--pst-color-h4);
}

h5 {
  @extend .heading-style;
  font-size: var(--pst-font-size-h5);
  color: var(--pst-color-h5);
}

h6 {
  @extend .heading-style;
  font-size: var(--pst-font-size-h6);
  color: var(--pst-color-h6);
}

small,
.text_small {
  font-size: var(--pst-font-size-milli);
}

hr {
  border: 0;
  border-top: 1px solid var(pst-color-border);
}

pre,
code,
kbd,
samp {
  font-family: var(--pst-font-family-monospace);
}

code {
  color: var(--pst-color-inline-code);
}

pre {
  margin: 1.5em 0 1.5em 0;
  padding: 10px;
  background-color: var(--pst-color-preformatted-background);
  color: var(--pst-color-preformatted-text);
  line-height: 1.2em;
  border: 1px solid var(--pst-color-preformatted-border);
  border-radius: 0.2rem;
  box-shadow: 1px 1px 1px var(--pst-color-preformatted-shadow);
}

// Override bootstrap by restoring the basic theme default.
dd {
  margin-top: 3px;
  margin-bottom: 10px;
  margin-left: 30px;
}

// Prevent field lists from stretching too much on narrow screens
// ref: https://css-tricks.com/preventing-a-grid-blowout/
dl.field-list {
  display: grid;
  grid-template-columns: fit-content(30%) minmax(0, 1fr);
}<|MERGE_RESOLUTION|>--- conflicted
+++ resolved
@@ -34,12 +34,8 @@
   }
 
   &.headerlink {
-<<<<<<< HEAD
     color: var(--pst-color-headerlink);
-=======
-    color: rgba(var(--pst-color-headerlink), 1);
     opacity: 0.4;
->>>>>>> 6711e9b0
     font-size: 0.8em;
     padding: 0 4px 0 4px;
     margin-left: 0.2em;
@@ -48,12 +44,7 @@
     user-select: none;
 
     &:hover {
-<<<<<<< HEAD
-      background-color: var(--pst-color-headerlink);
-      color: var(--pst-color-headerlink-hover);
-=======
       opacity: 1;
->>>>>>> 6711e9b0
     }
   }
 }
