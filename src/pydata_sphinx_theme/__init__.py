"""Bootstrap-based sphinx theme from the PyData community."""

import json
from functools import partial
from pathlib import Path
from typing import Dict
from urllib.parse import urlparse

import requests
from requests.exceptions import ConnectionError, HTTPError, RetryError
from sphinx.application import Sphinx
from sphinx.builders.dirhtml import DirectoryHTMLBuilder
from sphinx.errors import ExtensionError

from . import edit_this_page, logo, pygment, short_link, toctree, translator, utils

__version__ = "0.15.3dev0"


def update_config(app):
    """Update config with new default values and handle deprecated keys."""
    # By the time `builder-inited` happens, `app.builder.theme_options` already exists.
    # At this point, modifying app.config.html_theme_options will NOT update the
    # page's HTML context (e.g. in jinja, `theme_keyword`).
    # To do this, you must manually modify `app.builder.theme_options`.
    theme_options = utils.get_theme_options_dict(app)
    warning = partial(utils.maybe_warn, app)

    # Validate icon links
    if not isinstance(theme_options.get("icon_links", []), list):
        raise ExtensionError(
            "`icon_links` must be a list of dictionaries, you provided "
            f"type {type(theme_options.get('icon_links'))}."
        )

    # Set the anchor link default to be # if the user hasn't provided their own
    if not utils.config_provided_by_user(app, "html_permalinks_icon"):
        app.config.html_permalinks_icon = "#"

    # check the validity of the theme switcher file
    is_dict = isinstance(theme_options.get("switcher"), dict)
    should_test = theme_options.get("check_switcher", True)
    if is_dict and should_test:
        theme_switcher = theme_options.get("switcher")

        # raise an error if one of these compulsory keys is missing
        json_url = theme_switcher["json_url"]
        theme_switcher["version_match"]

        # try to read the json file. If it's a url we use request,
        # else we simply read the local file from the source directory
        # display a log warning if the file cannot be reached
        reading_error = None
        if urlparse(json_url).scheme in ["http", "https"]:
            try:
                request = requests.get(json_url)
                request.raise_for_status()
                content = request.text
            except (ConnectionError, HTTPError, RetryError) as e:
                reading_error = repr(e)
        else:
            try:
                content = Path(app.srcdir, json_url).read_text()
            except FileNotFoundError as e:
                reading_error = repr(e)

        if reading_error is not None:
            warning(
                f'The version switcher "{json_url}" file cannot be read due to '
                f"the following error:\n{reading_error}"
            )
        else:
            # check that the json file is not illformed,
            # throw a warning if the file is ill formed and an error if it's not json
            switcher_content = json.loads(content)
            missing_url = any(["url" not in e for e in switcher_content])
            missing_version = any(["version" not in e for e in switcher_content])
            if missing_url or missing_version:
                warning(
                    f'The version switcher "{json_url}" file is malformed; '
                    'at least one of the items is missing the "url" or "version" key'
                )

    # Add an analytics ID to the site if provided
    analytics = theme_options.get("analytics", {})
    if analytics:
        # Plausible analytics
        plausible_domain = analytics.get("plausible_analytics_domain")
        plausible_url = analytics.get("plausible_analytics_url")

        # Ref: https://plausible.io/docs/plausible-script
        if plausible_domain and plausible_url:
            kwargs = {
                "loading_method": "defer",
                "data-domain": plausible_domain,
                "filename": plausible_url,
            }
            app.add_js_file(**kwargs)

        # Google Analytics
        gid = analytics.get("google_analytics_id")
        if gid:
            gid_js_path = f"https://www.googletagmanager.com/gtag/js?id={gid}"
            gid_script = f"""
                window.dataLayer = window.dataLayer || [];
                function gtag(){{ dataLayer.push(arguments); }}
                gtag('js', new Date());
                gtag('config', '{gid}');
            """

            # Link the JS files
            app.add_js_file(gid_js_path, loading_method="async")
            app.add_js_file(None, body=gid_script)

    # Update ABlog configuration default if present
    fa_provided = utils.config_provided_by_user(app, "fontawesome_included")
    if "ablog" in app.config.extensions and not fa_provided:
        app.config.fontawesome_included = True

    # Handle icon link shortcuts
    shortcuts = [
        ("twitter_url", "fa-brands fa-square-twitter", "Twitter"),
        ("bitbucket_url", "fa-brands fa-bitbucket", "Bitbucket"),
        ("gitlab_url", "fa-brands fa-square-gitlab", "GitLab"),
        ("github_url", "fa-brands fa-square-github", "GitHub"),
    ]
    # Add extra icon links entries if there were shortcuts present
    # TODO: Deprecate this at some point in the future?
    icon_links = theme_options.get("icon_links", [])
    for url, icon, name in shortcuts:
        if theme_options.get(url):
            # This defaults to an empty list so we can always insert
            icon_links.insert(
                0,
                {
                    "url": theme_options.get(url),
                    "icon": icon,
                    "name": name,
                    "type": "fontawesome",
                },
            )
    theme_options["icon_links"] = icon_links

    # Prepare the logo config dictionary
    theme_logo = theme_options.get("logo")
    if not theme_logo:
        # In case theme_logo is an empty string
        theme_logo = {}
    if not isinstance(theme_logo, dict):
        raise ValueError(f"Incorrect logo config type: {type(theme_logo)}")
    theme_options["logo"] = theme_logo


def update_and_remove_templates(
    app: Sphinx, pagename: str, templatename: str, context, doctree
) -> None:
    """Update template names and assets for page build."""
    # Allow for more flexibility in template names
    template_sections = [
        "theme_navbar_start",
        "theme_navbar_center",
        "theme_navbar_persistent",
        "theme_navbar_end",
        "theme_article_header_start",
        "theme_article_header_end",
        "theme_article_footer_items",
        "theme_content_footer_items",
        "theme_footer_start",
        "theme_footer_center",
        "theme_footer_end",
        "theme_primary_sidebar_end",
        "sidebars",
    ]
    for section in template_sections:
        if context.get(section):
            context[section] = utils._update_and_remove_templates(
                app=app,
                context=context,
                templates=context.get(section, []),
                section=section,
                templates_skip_empty_check=["sidebar-nav-bs.html", "navbar-nav.html"],
            )

    # Remove a duplicate entry of the theme CSS. This is because it is in both:
    # - theme.conf
    # - manually linked in `webpack-macros.html`
    if "css_files" in context:
        theme_css_name = "_static/styles/pydata-sphinx-theme.css"
        for i in range(len(context["css_files"])):
            asset = context["css_files"][i]
            # TODO: eventually the contents of context['css_files'] etc should probably
            #       only be _CascadingStyleSheet etc. For now, assume mixed with strings.
            asset_path = getattr(asset, "filename", str(asset))
            if asset_path == theme_css_name:
                del context["css_files"][i]
                break
<<<<<<< HEAD
    # Add links for favicons in the topbar
    for favicon in context.get("theme_favicons", []):
        icon_type = Path(favicon["href"]).suffix.strip(".")
        opts = {
            "rel": favicon.get("rel", "icon"),
            "sizes": favicon.get("sizes", "16x16"),
            "type": f"image/{icon_type}",
        }
        if "color" in favicon:
            opts["color"] = favicon["color"]
        # Sphinx will auto-resolve href if it's a local file
        app.add_css_file(favicon["href"], **opts)
=======
>>>>>>> 99f9b1c2

    # Add metadata to DOCUMENTATION_OPTIONS so that we can re-use later
    # Pagename to current page
    app.add_js_file(None, body=f"DOCUMENTATION_OPTIONS.pagename = '{pagename}';")
    if isinstance(context.get("theme_switcher"), dict):
        theme_switcher = context["theme_switcher"]
        json_url = theme_switcher["json_url"]
        version_match = theme_switcher["version_match"]

        # Add variables to our JavaScript for re-use in our main JS script
        js = f"""
        DOCUMENTATION_OPTIONS.theme_version = '{__version__}';
        DOCUMENTATION_OPTIONS.theme_switcher_json_url = '{json_url}';
        DOCUMENTATION_OPTIONS.theme_switcher_version_match = '{version_match}';
        DOCUMENTATION_OPTIONS.show_version_warning_banner = {str(context["theme_show_version_warning_banner"]).lower()};
        """
        app.add_js_file(None, body=js)

    # Update version number for the "made with version..." component
    context["theme_version"] = __version__


def _fix_canonical_url(
    app: Sphinx, pagename: str, templatename: str, context: dict, doctree
) -> None:
    """Fix the canonical URL when using the dirhtml builder.

    Sphinx builds a canonical URL if ``html_baseurl`` config is set. However,
    it builds a URL ending with ".html" when using the dirhtml builder, which is
    incorrect. Detect this and generate the correct URL for each page.

    Workaround for https://github.com/sphinx-doc/sphinx/issues/9730; can be removed
    when that is fixed, released, and available in our minimum supported Sphinx version.
    """
    if (
        not app.config.html_baseurl
        or not isinstance(app.builder, DirectoryHTMLBuilder)
        or not context["pageurl"]
        or not context["pageurl"].endswith(".html")
    ):
        return

    target = app.builder.get_target_uri(pagename)
    context["pageurl"] = app.config.html_baseurl + target


def setup(app: Sphinx) -> Dict[str, str]:
    """Setup the Sphinx application."""
    here = Path(__file__).parent.resolve()
    theme_path = here / "theme" / "pydata_sphinx_theme"

    app.add_html_theme("pydata_sphinx_theme", str(theme_path))

    app.add_post_transform(short_link.ShortenLinkTransform)

    app.connect("builder-inited", translator.setup_translators)
    app.connect("builder-inited", update_config)
    app.connect("html-page-context", _fix_canonical_url)
    app.connect("html-page-context", edit_this_page.setup_edit_url)
    app.connect("html-page-context", toctree.add_toctree_functions)
    app.connect("html-page-context", update_and_remove_templates)
    app.connect("html-page-context", logo.setup_logo_path)
    app.connect("html-page-context", utils.set_secondary_sidebar_items)
    app.connect("build-finished", pygment.overwrite_pygments_css)
    app.connect("build-finished", logo.copy_logo_images)

    # https://www.sphinx-doc.org/en/master/extdev/i18n.html#extension-internationalization-i18n-and-localization-l10n-using-i18n-api
    app.add_message_catalog("sphinx", here / "locale")

    # Include component templates
    app.config.templates_path.append(str(theme_path / "components"))

    return {"parallel_read_safe": True, "parallel_write_safe": False}<|MERGE_RESOLUTION|>--- conflicted
+++ resolved
@@ -194,7 +194,6 @@
             if asset_path == theme_css_name:
                 del context["css_files"][i]
                 break
-<<<<<<< HEAD
     # Add links for favicons in the topbar
     for favicon in context.get("theme_favicons", []):
         icon_type = Path(favicon["href"]).suffix.strip(".")
@@ -207,8 +206,6 @@
             opts["color"] = favicon["color"]
         # Sphinx will auto-resolve href if it's a local file
         app.add_css_file(favicon["href"], **opts)
-=======
->>>>>>> 99f9b1c2
 
     # Add metadata to DOCUMENTATION_OPTIONS so that we can re-use later
     # Pagename to current page
