"""
Bootstrap-based sphinx theme from the PyData community
"""
import os
from pathlib import Path
from functools import lru_cache
import json
from urllib.parse import urlparse, urlunparse
import types

import jinja2
from bs4 import BeautifulSoup as bs
from docutils import nodes
from sphinx import addnodes
from sphinx.application import Sphinx
from sphinx.environment.adapters.toctree import TocTree
from sphinx.addnodes import toctree as toctree_node
from sphinx.transforms.post_transforms import SphinxPostTransform
from sphinx.util.nodes import NodeMatcher
from sphinx.errors import ExtensionError
from sphinx.util import logging, isurl
from sphinx.util.fileutil import copy_asset_file
from pygments.formatters import HtmlFormatter
from pygments.styles import get_all_styles
import requests
from requests.exceptions import ConnectionError, HTTPError, RetryError

from .translator import BootstrapHTML5TranslatorMixin

__version__ = "0.13.0rc5dev0"

logger = logging.getLogger(__name__)


def _config_provided_by_user(app, key):
    """Check if the user has manually provided the config."""
    return any(key in ii for ii in [app.config.overrides, app.config._raw_config])


def update_config(app):
    """Update config with new default values and handle deprecated keys."""
    # By the time `builder-inited` happens, `app.builder.theme_options` already exists.
    # At this point, modifying app.config.html_theme_options will NOT update the
    # page's HTML context (e.g. in jinja, `theme_keyword`).
    # To do this, you must manually modify `app.builder.theme_options`.
    theme_options = app.builder.theme_options

    # TODO: deprecation; remove after 0.14 release
    if theme_options.get("logo_text"):
        logo = theme_options.get("logo", {})
        logo["text"] = theme_options.get("logo_text")
        theme_options["logo"] = logo
        logger.warning(
            "The configuration `logo_text` is deprecated." "Use `'logo': {'text': }`."
        )

    # TODO: deprecation; remove after 0.13 release
    if theme_options.get("page_sidebar_items"):
        theme_options["secondary_sidebar_items"] = theme_options.get(
            "page_sidebar_items"
        )
        logger.warning(
            "The configuration `page_sidebar_items` is deprecated."
            "Use `secondary_sidebar_items`."
        )

    # DEPRECATE after 0.14
    if theme_options.get("footer_items"):
        theme_options["footer_start"] = theme_options.get("footer_items")
        logger.warning(
            "`footer_items` is deprecated. Use `footer_start` or `footer_end` instead."
        )

    # Validate icon links
    if not isinstance(theme_options.get("icon_links", []), list):
        raise ExtensionError(
            "`icon_links` must be a list of dictionaries, you provided "
            f"type {type(theme_options.get('icon_links'))}."
        )

    # Set the anchor link default to be # if the user hasn't provided their own
    if not _config_provided_by_user(app, "html_permalinks_icon"):
        app.config.html_permalinks_icon = "#"

    # Raise a warning for a deprecated theme switcher config
    # TODO: deprecation; remove after 0.13 release
    if "url_template" in theme_options.get("switcher", {}):
        logger.warning(
            "html_theme_options['switcher']['url_template'] is no longer supported."
            " Set version URLs in JSON directly."
        )

    # check the validity of the theme switcher file
    is_dict = isinstance(theme_options.get("switcher"), dict)
    should_test = theme_options.get("check_switcher", True)
    if is_dict and should_test:
        theme_switcher = theme_options.get("switcher")

        # raise an error if one of these compulsory keys is missing
        json_url = theme_switcher["json_url"]
        theme_switcher["version_match"]

        # try to read the json file. If it's a url we use request,
        # else we simply read the local file from the source directory
        # display a log warning if the file cannot be reached
        reading_error = None
        if urlparse(json_url).scheme in ["http", "https"]:
            try:
                request = requests.get(json_url)
                request.raise_for_status()
                content = request.text
            except (ConnectionError, HTTPError, RetryError) as e:
                reading_error = repr(e)
        else:
            try:
                content = Path(app.srcdir, json_url).read_text()
            except FileNotFoundError as e:
                reading_error = repr(e)

        if reading_error is not None:
            logger.warning(
                f'The version switcher "{json_url}" file cannot be read due to the following error:\n'
                f"{reading_error}"
            )
        else:
            # check that the json file is not illformed,
            # throw a warning if the file is ill formed and an error if it's not json
            switcher_content = json.loads(content)
            missing_url = any(["url" not in e for e in switcher_content])
            missing_version = any(["version" not in e for e in switcher_content])
            if missing_url or missing_version:
                logger.warning(
                    f'The version switcher "{json_url}" file is malformed'
                    ' at least one of the items is missing the "url" or "version" key'
                )

    # Add an analytics ID to the site if provided
    analytics = theme_options.get("analytics", {})
    if analytics:
        # Plausible analytics
        plausible_domain = analytics.get("plausible_analytics_domain")
        plausible_url = analytics.get("plausible_analytics_url")

        # Ref: https://plausible.io/docs/plausible-script
        if plausible_domain and plausible_url:
            kwargs = {
                "loading_method": "defer",
                "data-domain": plausible_domain,
                "filename": plausible_url,
            }
            app.add_js_file(**kwargs)

        # Google Analytics
        gid = analytics.get("google_analytics_id")
        if gid:
            gid_js_path = f"https://www.googletagmanager.com/gtag/js?id={gid}"
            gid_script = f"""
                window.dataLayer = window.dataLayer || [];
                function gtag(){{ dataLayer.push(arguments); }}
                gtag('js', new Date());
                gtag('config', '{gid}');
            """

            # Link the JS files
            app.add_js_file(gid_js_path, loading_method="async")
            app.add_js_file(None, body=gid_script)

    # Update ABlog configuration default if present
<<<<<<< HEAD
    if "ablog" in app.config.extensions:
        app.config.__dict__["fontawesome_included"] = True

    # Handle icon link shortcuts
    shortcuts = [
        ("twitter_url", "fa-brands fa-square-twitter", "Twitter"),
        ("bitbucket_url", "fa-brands fa-bitbucket", "Bitbucket"),
        ("gitlab_url", "fa-brands fa-square-gitlab", "GitLab"),
        ("github_url", "fa-brands fa-square-github", "GitHub"),
    ]
    # Add extra icon links entries if there were shortcuts present
    # TODO: Deprecate this at some point in the future?
    for url, icon, name in shortcuts:
        if theme_options.get(url):
            # This defaults to an empty list so we can always insert
            theme_options["icon_links"].insert(
                0,
                {
                    "url": theme_options.get(url),
                    "icon": icon,
                    "name": name,
                    "type": "fontawesome",
                },
            )


def prepare_html_config(app, pagename, templatename, context, doctree):
    """Prepare some configuration values for the HTML build.

    For some reason updating the html_theme_options in an earlier Sphinx
    event doesn't seem to update the values in context, so we manually update
    it here with our config.
    """
=======
    if "ablog" in app.config.extensions and not _config_provided_by_user(
        app, "fontawesome_included"
    ):
        app.config.fontawesome_included = True
>>>>>>> 85988649

    # Prepare the logo config dictionary
    theme_logo = theme_options.get("logo")
    if not theme_logo:
        # In case theme_logo is an empty string
        theme_logo = {}
    if not isinstance(theme_logo, dict):
        raise ValueError(f"Incorrect logo config type: {type(theme_logo)}")
    theme_options["logo"] = theme_logo


def update_and_remove_templates(app, pagename, templatename, context, doctree):
    """Update template names and assets for page build."""
    # Allow for more flexibility in template names
    template_sections = [
        "theme_navbar_start",
        "theme_navbar_center",
        "theme_navbar_persistent",
        "theme_navbar_end",
        "theme_article_header_start",
        "theme_article_header_end",
        "theme_footer_start",
        "theme_footer_end",
        "theme_secondary_sidebar_items",
        "theme_primary_sidebar_end",
        "sidebars",
    ]
    for section in template_sections:
        if context.get(section):
            # Break apart `,` separated strings so we can use , in the defaults
            if isinstance(context.get(section), str):
                context[section] = [
                    ii.strip() for ii in context.get(section).split(",")
                ]

            # Add `.html` to templates with no suffix
            for ii, template in enumerate(context.get(section)):
                if not os.path.splitext(template)[1]:
                    context[section][ii] = template + ".html"

            # If this is the page TOC, check if it is empty and remove it if so
            def _remove_empty_templates(tname):
                # These templates take too long to render, so skip them.
                # They should never be empty anyway.
                SKIP_EMPTY_TEMPLATE_CHECKS = ["sidebar-nav-bs.html", "navbar-nav.html"]
                if not any(tname.endswith(temp) for temp in SKIP_EMPTY_TEMPLATE_CHECKS):
                    # Render the template and see if it is totally empty
                    rendered = app.builder.templates.render(tname, context)
                    if len(rendered.strip()) == 0:
                        return False
                return True

            context[section] = list(filter(_remove_empty_templates, context[section]))

    # Remove a duplicate entry of the theme CSS. This is because it is in both:
    # - theme.conf
    # - manually linked in `webpack-macros.html`
    if "css_files" in context:
        theme_css_name = "_static/styles/pydata-sphinx-theme.css"
        if theme_css_name in context["css_files"]:
            context["css_files"].remove(theme_css_name)

    # Add links for favicons in the topbar
    for favicon in context.get("theme_favicons", []):
        icon_type = Path(favicon["href"]).suffix.strip(".")
        opts = {
            "rel": favicon.get("rel", "icon"),
            "sizes": favicon.get("sizes", "16x16"),
            "type": f"image/{icon_type}",
        }
        if "color" in favicon:
            opts["color"] = favicon["color"]
        # Sphinx will auto-resolve href if it's a local file
        app.add_css_file(favicon["href"], **opts)

    # Add metadata to DOCUMENTATION_OPTIONS so that we can re-use later
    # Pagename to current page
    app.add_js_file(None, body=f"DOCUMENTATION_OPTIONS.pagename = '{pagename}';")
    if isinstance(context.get("theme_switcher"), dict):
        theme_switcher = context["theme_switcher"]
        json_url = theme_switcher["json_url"]
        version_match = theme_switcher["version_match"]

        # Add variables to our JavaScript for re-use in our main JS script
        js = f"""
        DOCUMENTATION_OPTIONS.theme_switcher_json_url = '{json_url}';
        DOCUMENTATION_OPTIONS.theme_switcher_version_match = '{version_match}';
        """
        app.add_js_file(None, body=js)

    # Update version number for the "made with version..." component
    context["theme_version"] = __version__


def add_inline_math(node):
    """Render a node with HTML tags that activate MathJax processing.
    This is meant for use with rendering section titles with math in them, because
    math outputs are ignored by pydata-sphinx-theme's header.

    related to the behaviour of a normal math node from:
    https://github.com/sphinx-doc/sphinx/blob/master/sphinx/ext/mathjax.py#L28
    """

    return (
        '<span class="math notranslate nohighlight">' rf"\({node.astext()}\)" "</span>"
    )


def add_toctree_functions(app, pagename, templatename, context, doctree):
    """Add functions so Jinja templates can add toctree objects."""

    @lru_cache(maxsize=None)
    def generate_header_nav_html(n_links_before_dropdown=5):
        """
        Generate top-level links that are meant for the header navigation.
        We use this function instead of the TocTree-based one used for the
        sidebar because this one is much faster for generating the links and
        we don't need the complexity of the full Sphinx TocTree.

        This includes two kinds of links:

        - Links to pages described listed in the root_doc TocTrees
        - External links defined in theme configuration

        Additionally it will create a dropdown list for several links after
        a cutoff.

        Parameters
        ----------
        n_links_before_dropdown : int (default: 5)
            The number of links to show before nesting the remaining links in
            a Dropdown element.
        """

        try:
            n_links_before_dropdown = int(n_links_before_dropdown)
        except Exception:
            raise ValueError(
                f"n_links_before_dropdown is not an int: {n_links_before_dropdown}"
            )
        toctree = TocTree(app.env)

        # Find the active header navigation item so we decide whether to highlight
        # Will be empty if there is no active page (root_doc, or genindex etc)
        active_header_page = toctree.get_toctree_ancestors(pagename)
        if active_header_page:
            # The final list item will be the top-most ancestor
            active_header_page = active_header_page[-1]

        # Find the root document because it lists our top-level toctree pages
        root = app.env.tocs[app.config.root_doc]

        # Iterate through each toctree node in the root document
        # Grab the toctree pages and find the relative link + title.
        links_html = []
        # TODO: just use "findall" once docutils min version >=0.18.1
        meth = "findall" if hasattr(root, "findall") else "traverse"
        for toc in getattr(root, meth)(toctree_node):
            for title, page in toc.attributes["entries"]:
                # if the page is using "self" use the correct link
                page = toc.attributes["parent"] if page == "self" else page

                # If this is the active ancestor page, add a class so we highlight it
                current = " current active" if page == active_header_page else ""

                # sanitize page title for use in the html output if needed
                if title is None:
                    title = ""
                    for node in app.env.titles[page].children:
                        if isinstance(node, nodes.math):
                            title += add_inline_math(node)
                        else:
                            title += node.astext()

                # set up the status of the link and the path
                # if the path is relative then we use the context for the path
                # resolution and the internal class.
                # If it's an absolute one then we use the external class and
                # the complete url.
                is_absolute = bool(urlparse(page).netloc)
                link_status = "external" if is_absolute else "internal"
                link_href = page if is_absolute else context["pathto"](page)

                # create the html output
                links_html.append(
                    f"""
                    <li class="nav-item{current}">
                      <a class="nav-link nav-{link_status}" href="{link_href}">
                        {title}
                      </a>
                    </li>
                """
                )

        # Add external links defined in configuration as sibling list items
        for external_link in context["theme_external_links"]:
            links_html.append(
                f"""
                <li class="nav-item">
                  <a class="nav-link nav-external" href="{ external_link["url"] }">
                    { external_link["name"] }
                  </a>
                </li>
                """
            )

        # The first links will always be visible
        links_solo = links_html[:n_links_before_dropdown]
        out = "\n".join(links_solo)

        # Wrap the final few header items in a "more" dropdown
        links_dropdown = links_html[n_links_before_dropdown:]
        if links_dropdown:
            links_dropdown_html = "\n".join(links_dropdown)
            out += f"""
            <div class="nav-item dropdown">
                <button class="btn dropdown-toggle nav-item" type="button" data-bs-toggle="dropdown" aria-haspopup="true" aria-expanded="false">
                    More
                </button>
                <div class="dropdown-menu">
                    {links_dropdown_html}
                </div>
            </div>
            """  # noqa

        return out

    # Cache this function because it is expensive to run, and becaues Sphinx
    # somehow runs this twice in some circumstances in unpredictable ways.
    @lru_cache(maxsize=None)
    def generate_toctree_html(kind, startdepth=1, show_nav_level=1, **kwargs):
        """
        Return the navigation link structure in HTML. This is similar to Sphinx's
        own default TocTree generation, but it is modified to generate TocTrees
        for *second*-level pages and below (not supported by default in Sphinx).
        This is used for our sidebar, which starts at the second-level page.

        It also modifies the generated TocTree slightly for Bootstrap classes
        and structure (via BeautifulSoup).

        Arguments are passed to Sphinx "toctree" function (context["toctree"] below).

        ref: https://www.sphinx-doc.org/en/master/templating.html#toctree

        Parameters
        ----------
        kind : "sidebar" or "raw"
            Whether to generate HTML meant for sidebar navigation ("sidebar")
            or to return the raw BeautifulSoup object ("raw").
        startdepth : int
            The level of the toctree at which to start. By default, for
            the navbar uses the normal toctree (`startdepth=0`), and for
            the sidebar starts from the second level (`startdepth=1`).
        show_nav_level : int
            The level of the navigation bar to toggle as visible on page load.
            By default, this level is 1, and only top-level pages are shown,
            with drop-boxes to reveal children. Increasing `show_nav_level`
            will show child levels as well.

        kwargs: passed to the Sphinx `toctree` template function.

        Returns
        -------
        HTML string (if kind == "sidebar") OR
        BeautifulSoup object (if kind == "raw")
        """
        if startdepth == 0:
            toc_sphinx = context["toctree"](**kwargs)
        else:
            # select the "active" subset of the navigation tree for the sidebar
            toc_sphinx = index_toctree(app, pagename, startdepth, **kwargs)

        soup = bs(toc_sphinx, "html.parser")

        # pair "current" with "active" since that's what we use w/ bootstrap
        for li in soup("li", {"class": "current"}):
            li["class"].append("active")

        # Remove sidebar links to sub-headers on the page
        for li in soup.select("li"):
            # Remove
            if li.find("a"):
                href = li.find("a")["href"]
                if "#" in href and href != "#":
                    li.decompose()

        if kind == "sidebar":
            # Add bootstrap classes for first `ul` items
            for ul in soup("ul", recursive=False):
                ul.attrs["class"] = ul.attrs.get("class", []) + ["nav", "bd-sidenav"]

            # Add collapse boxes for parts/captions.
            # Wraps the TOC part in an extra <ul> to behave like chapters with toggles
            # show_nav_level: 0 means make parts collapsible.
            if show_nav_level == 0:
                partcaptions = soup.find_all("p", attrs={"class": "caption"})
                if len(partcaptions):
                    new_soup = bs("<ul class='list-caption'></ul>", "html.parser")
                    for caption in partcaptions:
                        # Assume that the next <ul> element is the TOC list
                        # for this part
                        for sibling in caption.next_siblings:
                            if sibling.name == "ul":
                                toclist = sibling
                                break
                        li = soup.new_tag("li", attrs={"class": "toctree-l0"})
                        li.extend([caption, toclist])
                        new_soup.ul.append(li)
                    soup = new_soup

            # Add icons and labels for collapsible nested sections
            _add_collapse_checkboxes(soup)

            # Open the sidebar navigation to the proper depth
            for ii in range(int(show_nav_level)):
                for checkbox in soup.select(
                    f"li.toctree-l{ii} > input.toctree-checkbox"
                ):
                    checkbox.attrs["checked"] = None

        return soup

    @lru_cache(maxsize=None)
    def generate_toc_html(kind="html"):
        """Return the within-page TOC links in HTML."""

        if "toc" not in context:
            return ""

        soup = bs(context["toc"], "html.parser")

        # Add toc-hN + visible classes
        def add_header_level_recursive(ul, level):
            if ul is None:
                return
            if level <= (context["theme_show_toc_level"] + 1):
                ul["class"] = ul.get("class", []) + ["visible"]
            for li in ul("li", recursive=False):
                li["class"] = li.get("class", []) + [f"toc-h{level}"]
                add_header_level_recursive(li.find("ul", recursive=False), level + 1)

        add_header_level_recursive(soup.find("ul"), 1)

        # Add in CSS classes for bootstrap
        for ul in soup("ul"):
            ul["class"] = ul.get("class", []) + ["nav", "section-nav", "flex-column"]

        for li in soup("li"):
            li["class"] = li.get("class", []) + ["nav-item", "toc-entry"]
            if li.find("a"):
                a = li.find("a")
                a["class"] = a.get("class", []) + ["nav-link"]

        # If we only have one h1 header, assume it's a title
        h1_headers = soup.select(".toc-h1")
        if len(h1_headers) == 1:
            title = h1_headers[0]
            # If we have no sub-headers of a title then we won't have a TOC
            if not title.select(".toc-h2"):
                out = ""
            else:
                out = title.find("ul")
        # Else treat the h1 headers as sections
        else:
            out = soup

        # Return the toctree object
        if kind == "html":
            return out
        else:
            return soup

    def navbar_align_class():
        """Return the class that aligns the navbar based on config."""
        align = context.get("theme_navbar_align", "content")
        align_options = {
            "content": ("col-lg-9", "me-auto"),
            "left": ("", "me-auto"),
            "right": ("", "ms-auto"),
        }
        if align not in align_options:
            raise ValueError(
                "Theme option navbar_align must be one of"
                f"{align_options.keys()}, got: {align}"
            )
        return align_options[align]

    context["generate_header_nav_html"] = generate_header_nav_html
    context["generate_toctree_html"] = generate_toctree_html
    context["generate_toc_html"] = generate_toc_html
    context["navbar_align_class"] = navbar_align_class


def _add_collapse_checkboxes(soup):
    """Add checkboxes to collapse children in a toctree."""
    # based on https://github.com/pradyunsg/furo

    toctree_checkbox_count = 0

    for element in soup.find_all("li", recursive=True):
        # We check all "li" elements, to add a "current-page" to the correct li.
        classes = element.get("class", [])

        # expanding the parent part explicitly, if present
        if "current" in classes:
            parentli = element.find_parent("li", class_="toctree-l0")
            if parentli:
                parentli.select("p.caption ~ input")[0].attrs["checked"] = ""

        # Nothing more to do, unless this has "children"
        if not element.find("ul"):
            continue

        # Add a class to indicate that this has children.
        element["class"] = classes + ["has-children"]

        # We're gonna add a checkbox.
        toctree_checkbox_count += 1
        checkbox_name = f"toctree-checkbox-{toctree_checkbox_count}"

        # Add the "label" for the checkbox which will get filled.
        if soup.new_tag is None:
            continue

        label = soup.new_tag(
            "label", attrs={"for": checkbox_name, "class": "toctree-toggle"}
        )
        label.append(soup.new_tag("i", attrs={"class": "fa-solid fa-chevron-down"}))
        if "toctree-l0" in classes:
            # making label cover the whole caption text with css
            label["class"] = "label-parts"
        element.insert(1, label)

        # Add the checkbox that's used to store expanded/collapsed state.
        checkbox = soup.new_tag(
            "input",
            attrs={
                "type": "checkbox",
                "class": ["toctree-checkbox"],
                "id": checkbox_name,
                "name": checkbox_name,
            },
        )

        # if this has a "current" class, be expanded by default
        # (by checking the checkbox)
        if "current" in classes:
            checkbox.attrs["checked"] = ""

        element.insert(1, checkbox)


def _get_local_toctree_for(
    self: TocTree, indexname: str, docname: str, builder, collapse: bool, **kwargs
):
    """Return the "local" TOC nodetree (relative to `indexname`)."""
    # this is a copy of `TocTree.get_toctree_for`, but where the sphinx version
    # always uses the "root" doctree:
    #     doctree = self.env.get_doctree(self.env.config.root_doc)
    # we here use the `indexname` additional argument to be able to use a subset
    # of the doctree (e.g. starting at a second level for the sidebar):
    #     doctree = app.env.tocs[indexname].deepcopy()

    doctree = self.env.tocs[indexname].deepcopy()

    toctrees = []
    if "includehidden" not in kwargs:
        kwargs["includehidden"] = True
    if "maxdepth" not in kwargs or not kwargs["maxdepth"]:
        kwargs["maxdepth"] = 0
    else:
        kwargs["maxdepth"] = int(kwargs["maxdepth"])
    kwargs["collapse"] = collapse

    # FIX: Can just use "findall" once docutils 0.18+ is required
    meth = "findall" if hasattr(doctree, "findall") else "traverse"
    for toctreenode in getattr(doctree, meth)(addnodes.toctree):
        toctree = self.resolve(docname, builder, toctreenode, prune=True, **kwargs)
        if toctree:
            toctrees.append(toctree)
    if not toctrees:
        return None
    result = toctrees[0]
    for toctree in toctrees[1:]:
        result.extend(toctree.children)
    return result


def index_toctree(app, pagename: str, startdepth: int, collapse: bool = True, **kwargs):
    """
    Returns the "local" (starting at `startdepth`) TOC tree containing the
    current page, rendered as HTML bullet lists.

    This is the equivalent of `context["toctree"](**kwargs)` in sphinx
    templating, but using the startdepth-local instead of global TOC tree.
    """
    # this is a variant of the function stored in `context["toctree"]`, which is
    # defined as `lambda **kwargs: self._get_local_toctree(pagename, **kwargs)`
    # with `self` being the HMTLBuilder and the `_get_local_toctree` basically
    # returning:
    #     return self.render_partial(TocTree(self.env).get_toctree_for(
    #         pagename, self, collapse, **kwargs))['fragment']

    if "includehidden" not in kwargs:
        kwargs["includehidden"] = False
    if kwargs.get("maxdepth") == "":
        kwargs.pop("maxdepth")

    toctree = TocTree(app.env)
    ancestors = toctree.get_toctree_ancestors(pagename)
    try:
        indexname = ancestors[-startdepth]
    except IndexError:
        # eg for index.rst, but also special pages such as genindex, py-modindex, search
        # those pages don't have a "current" element in the toctree, so we can
        # directly return an empty string instead of using the default sphinx
        # toctree.get_toctree_for(pagename, app.builder, collapse, **kwargs)
        return ""

    toctree_element = _get_local_toctree_for(
        toctree, indexname, pagename, app.builder, collapse, **kwargs
    )
    return app.builder.render_partial(toctree_element)["fragment"]


def soup_to_python(soup, only_pages=False):
    """
    Convert the toctree html structure to python objects which can be used in Jinja.

    Parameters
    ----------
    soup : BeautifulSoup object for the toctree
    only_pages : bool
        Only include items for full pages in the output dictionary. Exclude
        anchor links (TOC items with a URL that starts with #)

    Returns
    -------
    nav : list of dicts
        The toctree, converted into a dictionary with key/values that work
        within Jinja.
    """
    # toctree has this structure (caption only for toctree, not toc)
    #   <p class="caption">...</span></p>
    #   <ul>
    #       <li class="toctree-l1"><a href="..">..</a></li>
    #       <li class="toctree-l1"><a href="..">..</a></li>
    #       ...

    def extract_level_recursive(ul, navs_list):
        for li in ul.find_all("li", recursive=False):
            ref = li.a
            url = ref["href"]
            title = "".join(map(str, ref.contents))
            active = "current" in li.get("class", [])

            # If we've got an anchor link, skip it if we wish
            if only_pages and "#" in url and url != "#":
                continue

            # Converting the docutils attributes into jinja-friendly objects
            nav = {}
            nav["title"] = title
            nav["url"] = url
            nav["active"] = active

            navs_list.append(nav)

            # Recursively convert children as well
            nav["children"] = []
            ul = li.find("ul", recursive=False)
            if ul:
                extract_level_recursive(ul, nav["children"])

    navs = []
    for ul in soup.find_all("ul", recursive=False):
        extract_level_recursive(ul, navs)

    return navs


# -----------------------------------------------------------------------------


def setup_edit_url(app, pagename, templatename, context, doctree):
    """Add a function that jinja can access for returning the edit URL of a page."""

    def get_edit_provider_and_url():
        """Return a provider name and a URL for an "edit this page" link."""
        file_name = f"{pagename}{context['page_source_suffix']}"

        # Make sure that doc_path has a path separator only if it exists (to avoid //)
        doc_path = context.get("doc_path", "")
        if doc_path and not doc_path.endswith("/"):
            doc_path = f"{doc_path}/"

        default_provider_urls = {
            "bitbucket_url": "https://bitbucket.org",
            "github_url": "https://github.com",
            "gitlab_url": "https://gitlab.com",
        }

        edit_attrs = {}

        # ensure custom URL is checked first, if given
        url_template = context.get("edit_page_url_template")

        if url_template is not None:
            if "file_name" not in url_template:
                raise ExtensionError(
                    "Missing required value for `use_edit_page_button`. "
                    "Ensure `file_name` appears in `edit_page_url_template`: "
                    f"{url_template}"
                )
            provider_name = context.get("edit_page_provider_name")
            edit_attrs[("edit_page_url_template",)] = (provider_name, url_template)

        edit_attrs.update(
            {
                ("bitbucket_user", "bitbucket_repo", "bitbucket_version"): (
                    "Bitbucket",
                    "{{ bitbucket_url }}/{{ bitbucket_user }}/{{ bitbucket_repo }}"
                    "/src/{{ bitbucket_version }}"
                    "/{{ doc_path }}{{ file_name }}?mode=edit",
                ),
                ("github_user", "github_repo", "github_version"): (
                    "GitHub",
                    "{{ github_url }}/{{ github_user }}/{{ github_repo }}"
                    "/edit/{{ github_version }}/{{ doc_path }}{{ file_name }}",
                ),
                ("gitlab_user", "gitlab_repo", "gitlab_version"): (
                    "GitLab",
                    "{{ gitlab_url }}/{{ gitlab_user }}/{{ gitlab_repo }}"
                    "/-/edit/{{ gitlab_version }}/{{ doc_path }}{{ file_name }}",
                ),
            }
        )

        doc_context = dict(default_provider_urls)
        doc_context.update(context)
        doc_context.update(doc_path=doc_path, file_name=file_name)

        for attrs, (provider, url_template) in edit_attrs.items():
            if all(doc_context.get(attr) not in [None, "None"] for attr in attrs):
                return provider, jinja2.Template(url_template).render(**doc_context)

        raise ExtensionError(
            "Missing required value for `use_edit_page_button`. "
            "Ensure one set of the following in your `html_context` "
            f"configuration: {sorted(edit_attrs.keys())}"
        )

    context["get_edit_provider_and_url"] = get_edit_provider_and_url

    # Ensure that the max TOC level is an integer
    context["theme_show_toc_level"] = int(context.get("theme_show_toc_level", 1))


# ------------------------------------------------------------------------------
# handle pygment css
# ------------------------------------------------------------------------------

# inspired by the Furo theme
# https://github.com/pradyunsg/furo/blob/main/src/furo/__init__.py


def _get_styles(formatter, prefix):
    """
    Get styles out of a formatter, where everything has the correct prefix.
    """

    for line in formatter.get_linenos_style_defs():
        yield f"{prefix} {line}"
    yield from formatter.get_background_style_defs(prefix)
    yield from formatter.get_token_style_defs(prefix)


def get_pygments_stylesheet(light_style, dark_style):
    """
    Generate the theme-specific pygments.css.
    There is no way to tell Sphinx how the theme handles modes
    """
    light_formatter = HtmlFormatter(style=light_style)
    dark_formatter = HtmlFormatter(style=dark_style)

    lines = []

    light_prefix = 'html[data-theme="light"] .highlight'
    lines.extend(_get_styles(light_formatter, prefix=light_prefix))

    dark_prefix = 'html[data-theme="dark"] .highlight'
    lines.extend(_get_styles(dark_formatter, prefix=dark_prefix))

    return "\n".join(lines)


def _overwrite_pygments_css(app, exception=None):
    """
    Overwrite pygments.css to allow dynamic light/dark switching.

    Sphinx natively supports config variables `pygments_style` and
    `pygments_dark_style`. However, quoting from
    www.sphinx-doc.org/en/master/development/theming.html#creating-themes

        The pygments_dark_style setting [...is used] when the CSS media query
        (prefers-color-scheme: dark) evaluates to true.

    This does not allow for dynamic switching by the user, so at build time we
    overwrite the pygment.css file so that it embeds 2 versions:

    - the light theme prefixed with "[data-theme="light"]"
    - the dark theme prefixed with "[data-theme="dark"]"

    Fallbacks are defined in this function in case the user-requested (or our
    theme-specified) pygments theme is not available.
    """
    if exception is not None:
        return

    assert app.builder

    pygments_styles = list(get_all_styles())
    fallbacks = dict(light="tango", dark="monokai")

    for light_or_dark, fallback in fallbacks.items():
        # make sure our fallbacks work; if not fall(further)back to "default"
        if fallback not in pygments_styles:
            fallback = pygments_styles[0]  # should resolve to "default"

        # see if user specified a light/dark pygments theme, if not, use the
        # one we set in theme.conf
        style_key = f"pygment_{light_or_dark}_style"

        # globalcontext sometimes doesn't exist so this ensures we do not error
        theme_name = app.builder.theme_options.get(style_key, None)
        if theme_name is None and hasattr(app.builder, "globalcontext"):
            theme_name = app.builder.globalcontext.get(f"theme_{style_key}")

        # make sure we can load the style
        if theme_name not in pygments_styles:
            logger.warning(
                f"Color theme {theme_name} not found by pygments, falling back to {fallback}."
            )
            theme_name = fallback
        # assign to the appropriate variable
        if light_or_dark == "light":
            light_theme = theme_name
        else:
            dark_theme = theme_name
    # re-write pygments.css
    pygment_css = Path(app.builder.outdir) / "_static" / "pygments.css"
    with pygment_css.open("w") as f:
        f.write(get_pygments_stylesheet(light_theme, dark_theme))


# ------------------------------------------------------------------------------
# customize rendering of the links
# ------------------------------------------------------------------------------


def _traverse_or_findall(node, condition, **kwargs):
    """Triage node.traverse (docutils <0.18.1) vs node.findall.
    TODO: This check can be removed when the minimum supported docutils version
    for numpydoc is docutils>=0.18.1
    """
    return (
        node.findall(condition, **kwargs)
        if hasattr(node, "findall")
        else node.traverse(condition, **kwargs)
    )


class ShortenLinkTransform(SphinxPostTransform):
    """
    Shorten link when they are coming from github or gitlab and add an extra class to the tag
    for further styling.
    Before::
        <a class="reference external" href="https://github.com/2i2c-org/infrastructure/issues/1329">
            https://github.com/2i2c-org/infrastructure/issues/1329
        </a>
    After::
        <a class="reference external github" href="https://github.com/2i2c-org/infrastructure/issues/1329">
            2i2c-org/infrastructure#1329
        </a>
    """  # noqa

    default_priority = 400
    formats = ("html",)
    supported_platform = {"github.com": "github", "gitlab.com": "gitlab"}
    platform = None

    def run(self, **kwargs):
        matcher = NodeMatcher(nodes.reference)
        # TODO: just use "findall" once docutils min version >=0.18.1
        for node in _traverse_or_findall(self.document, matcher):
            uri = node.attributes.get("refuri")
            text = next(iter(node.children), None)
            # only act if the uri and text are the same
            # if not the user has already customized the display of the link
            if uri is not None and text is not None and text == uri:
                uri = urlparse(uri)
                # only do something if the platform is identified
                self.platform = self.supported_platform.get(uri.netloc)
                if self.platform is not None:
                    node.attributes["classes"].append(self.platform)
                    node.children[0] = nodes.Text(self.parse_url(uri))

    def parse_url(self, uri):
        """
        parse the content of the url with respect to the selected platform
        """
        path = uri.path

        if path == "":
            # plain url passed, return platform only
            return self.platform

        # if the path is not empty it contains a leading "/", which we don't want to
        # include in the parsed content
        path = path.lstrip("/")

        # check the platform name and read the information accordingly
        # as "<organisation>/<repository>#<element number>"
        # or "<group>/<subgroup 1>/…/<subgroup N>/<repository>#<element number>"
        if self.platform == "github":
            # split the url content
            parts = path.split("/")

            if parts[0] == "orgs" and "/projects" in path:
                # We have a projects board link
                # ref: `orgs/{org}/projects/{project-id}`
                text = f"{parts[1]}/projects#{parts[3]}"
            else:
                # We have an issues, PRs, or repository link
                if len(parts) > 0:
                    text = parts[0]  # organisation
                if len(parts) > 1:
                    text += f"/{parts[1]}"  # repository
                if len(parts) > 2:
                    if parts[2] in ["issues", "pull", "discussions"]:
                        text += f"#{parts[-1]}"  # element number

        elif self.platform == "gitlab":
            # cp. https://docs.gitlab.com/ee/user/markdown.html#gitlab-specific-references
            if "/-/" in path and any(
                map(uri.path.__contains__, ["issues", "merge_requests"])
            ):
                group_and_subgroups, parts, *_ = path.split("/-/")
                parts = parts.split("/")
                url_type, element_number, *_ = parts
                if url_type == "issues":
                    text = f"{group_and_subgroups}#{element_number}"
                elif url_type == "merge_requests":
                    text = f"{group_and_subgroups}!{element_number}"
            else:
                # display the whole uri (after "gitlab.com/") including parameters
                # for example "<group>/<subgroup1>/<subgroup2>/<repository>"
                text = uri._replace(netloc="", scheme="")  # remove platform
                text = urlunparse(text)[1:]  # combine to string and strip leading "/"

        return text


def setup_translators(app):
    """
    Add bootstrap HTML functionality if we are using an HTML translator.

    This re-uses the pre-existing Sphinx translator and adds extra functionality defined
    in ``BootstrapHTML5TranslatorMixin``. This way we can retain the original translator's
    behavior and configuration, and _only_ add the extra bootstrap rules.
    If we don't detect an HTML-based translator, then we do nothing.
    """
    if not app.registry.translators.items():
        translator = types.new_class(
            "BootstrapHTML5Translator",
            (
                BootstrapHTML5TranslatorMixin,
                app.builder.default_translator_class,
            ),
            {},
        )
        app.set_translator(app.builder.name, translator, override=True)
    else:
        for name, klass in app.registry.translators.items():
            if app.builder.format != "html":
                # Skip translators that are not HTML
                continue

            translator = types.new_class(
                "BootstrapHTML5Translator",
                (
                    BootstrapHTML5TranslatorMixin,
                    klass,
                ),
                {},
            )
            app.set_translator(name, translator, override=True)


# ------------------------------------------------------------------------------
# customize events for logo management
# we use one event to copy over custom logo images to _static
# and another even to link them in the html context
# ------------------------------------------------------------------------------


def setup_logo_path(
    app: Sphinx, pagename: str, templatename: str, context: dict, doctree: nodes.Node
) -> None:
    """Set up relative paths to logos in our HTML templates.

    In Sphinx, the context["logo"] is a path to the `html_logo` image now in the output
    `_static` folder.

    If logo["image_light"] and logo["image_dark"] are given, we must modify them to
    follow the same pattern. They have already been copied to the output folder
    in the `update_config` event.
    """

    # get information from the context "logo_url" for sphinx>=6, "logo" sphinx<6
    pathto = context.get("pathto")
    logo = context.get("logo_url") or context.get("logo")
    theme_logo = context.get("theme_logo", {})

    # Define the final path to logo images in the HTML context
    theme_logo["image_relative"] = {}
    for kind in ["light", "dark"]:
        image_kind_logo = theme_logo.get(f"image_{kind}")

        # If it's a URL the "relative" path is just the URL
        # else we need to calculate the relative path to a local file
        if image_kind_logo:
            if not isurl(image_kind_logo):
                image_kind_name = Path(image_kind_logo).name
                image_kind_logo = pathto(f"_static/{image_kind_name}", resource=True)
            theme_logo["image_relative"][kind] = image_kind_logo

        # If there's no custom logo for this kind, just use `html_logo`
        # If `logo` is also None, then do not add this key to context.
        elif isinstance(logo, str) and len(logo) > 0:
            theme_logo["image_relative"][kind] = logo

    # Update our context logo variables with the new image paths
    context["theme_logo"] = theme_logo


def copy_logo_images(app: Sphinx, exception=None) -> None:
    """
    If logo image paths are given, copy them to the `_static` folder
    Then we can link to them directly in an html_page_context event
    """
    theme_options = app.builder.theme_options
    logo = theme_options.get("logo", {})
    staticdir = Path(app.builder.outdir) / "_static"
    for kind in ["light", "dark"]:
        path_image = logo.get(f"image_{kind}")
        if not path_image or isurl(path_image):
            continue
        if not (Path(app.srcdir) / path_image).exists():
            logger.warning(f"Path to {kind} image logo does not exist: {path_image}")
        # Ensure templates cannot be passed for logo path to avoid security vulnerability
        if path_image.lower().endswith("_t"):
            raise ExtensionError(
                f"The {kind} logo path '{path_image}' looks like a Sphinx template; "
                "please provide a static logo image."
            )
        copy_asset_file(path_image, staticdir)


# -----------------------------------------------------------------------------


def setup(app):
    here = Path(__file__).parent.resolve()
    theme_path = here / "theme" / "pydata_sphinx_theme"

    app.add_html_theme("pydata_sphinx_theme", str(theme_path))

    app.add_post_transform(ShortenLinkTransform)

    app.connect("builder-inited", setup_translators)
    app.connect("builder-inited", update_config)
    app.connect("html-page-context", setup_edit_url)
    app.connect("html-page-context", add_toctree_functions)
    app.connect("html-page-context", update_and_remove_templates)
    app.connect("html-page-context", setup_logo_path)
    app.connect("build-finished", _overwrite_pygments_css)
    app.connect("build-finished", copy_logo_images)

    # https://www.sphinx-doc.org/en/master/extdev/i18n.html#extension-internationalization-i18n-and-localization-l10n-using-i18n-api
    app.add_message_catalog("sphinx", here / "locale")

    # Include component templates
    app.config.templates_path.append(str(theme_path / "components"))

    return {"parallel_read_safe": True, "parallel_write_safe": True}<|MERGE_RESOLUTION|>--- conflicted
+++ resolved
@@ -166,9 +166,10 @@
             app.add_js_file(None, body=gid_script)
 
     # Update ABlog configuration default if present
-<<<<<<< HEAD
-    if "ablog" in app.config.extensions:
-        app.config.__dict__["fontawesome_included"] = True
+    if "ablog" in app.config.extensions and not _config_provided_by_user(
+        app, "fontawesome_included"
+    ):
+        app.config.fontawesome_included = True
 
     # Handle icon link shortcuts
     shortcuts = [
@@ -191,21 +192,6 @@
                     "type": "fontawesome",
                 },
             )
-
-
-def prepare_html_config(app, pagename, templatename, context, doctree):
-    """Prepare some configuration values for the HTML build.
-
-    For some reason updating the html_theme_options in an earlier Sphinx
-    event doesn't seem to update the values in context, so we manually update
-    it here with our config.
-    """
-=======
-    if "ablog" in app.config.extensions and not _config_provided_by_user(
-        app, "fontawesome_included"
-    ):
-        app.config.fontawesome_included = True
->>>>>>> 85988649
 
     # Prepare the logo config dictionary
     theme_logo = theme_options.get("logo")
