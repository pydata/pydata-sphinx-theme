--- conflicted
+++ resolved
@@ -18,43 +18,13 @@
 
 logger = logging.getLogger(__name__)
 
-
-<<<<<<< HEAD
-=======
-def _get_theme_options_dict(app):
-    """Get the Sphinx theme options dictionary (or fallback to an empty dict).
-
-    The "top-level" mapping (the one we should usually check first, and modify
-    if desired) is ``app.builder.theme_options``. It is created by Sphinx as a
-    copy of ``app.config.html_theme_options`` (containing user-configs from
-    their ``conf.py``); sometimes that copy never occurs though which is why we
-    check both.
-    """
-    if hasattr(app.builder, "theme_options"):
-        return app.builder.theme_options
-    elif hasattr(app.config, "html_theme_options"):
-        return app.config.html_theme_options
-    else:
-        return {}
-
-
-def _config_provided_by_user(app, key):
-    """Check if the user has manually provided the config."""
-    return any(key in ii for ii in [app.config.overrides, app.config._raw_config])
-
-
->>>>>>> e7a6c699
 def update_config(app):
     """Update config with new default values and handle deprecated keys."""
     # By the time `builder-inited` happens, `app.builder.theme_options` already exists.
     # At this point, modifying app.config.html_theme_options will NOT update the
     # page's HTML context (e.g. in jinja, `theme_keyword`).
     # To do this, you must manually modify `app.builder.theme_options`.
-<<<<<<< HEAD
     theme_options = utils.get_theme_options(app)
-=======
-    theme_options = _get_theme_options_dict(app)
->>>>>>> e7a6c699
 
     # TODO: deprecation; remove after 0.14 release
     if theme_options.get("logo_text"):
@@ -308,894 +278,9 @@
     # Update version number for the "made with version..." component
     context["theme_version"] = __version__
 
-
-<<<<<<< HEAD
 def setup(app: Sphinx) -> Dict[str, str]:
     """Setup the Sphinx application."""
-=======
-def add_inline_math(node):
-    """Render a node with HTML tags that activate MathJax processing.
-    This is meant for use with rendering section titles with math in them, because
-    math outputs are ignored by pydata-sphinx-theme's header.
-
-    related to the behaviour of a normal math node from:
-    https://github.com/sphinx-doc/sphinx/blob/master/sphinx/ext/mathjax.py#L28
-    """
-
-    return (
-        '<span class="math notranslate nohighlight">' rf"\({node.astext()}\)" "</span>"
-    )
-
-
-def add_toctree_functions(app, pagename, templatename, context, doctree):
-    """Add functions so Jinja templates can add toctree objects."""
-
-    @lru_cache(maxsize=None)
-    def generate_header_nav_html(n_links_before_dropdown=5):
-        """
-        Generate top-level links that are meant for the header navigation.
-        We use this function instead of the TocTree-based one used for the
-        sidebar because this one is much faster for generating the links and
-        we don't need the complexity of the full Sphinx TocTree.
-
-        This includes two kinds of links:
-
-        - Links to pages described listed in the root_doc TocTrees
-        - External links defined in theme configuration
-
-        Additionally it will create a dropdown list for several links after
-        a cutoff.
-
-        Parameters
-        ----------
-        n_links_before_dropdown : int (default: 5)
-            The number of links to show before nesting the remaining links in
-            a Dropdown element.
-        """
-
-        try:
-            n_links_before_dropdown = int(n_links_before_dropdown)
-        except Exception:
-            raise ValueError(
-                f"n_links_before_dropdown is not an int: {n_links_before_dropdown}"
-            )
-        toctree = TocTree(app.env)
-
-        # Find the active header navigation item so we decide whether to highlight
-        # Will be empty if there is no active page (root_doc, or genindex etc)
-        active_header_page = toctree.get_toctree_ancestors(pagename)
-        if active_header_page:
-            # The final list item will be the top-most ancestor
-            active_header_page = active_header_page[-1]
-
-        # Find the root document because it lists our top-level toctree pages
-        root = app.env.tocs[app.config.root_doc]
-
-        # Iterate through each toctree node in the root document
-        # Grab the toctree pages and find the relative link + title.
-        links_html = []
-        # TODO: just use "findall" once docutils min version >=0.18.1
-        meth = "findall" if hasattr(root, "findall") else "traverse"
-        for toc in getattr(root, meth)(toctree_node):
-            for title, page in toc.attributes["entries"]:
-                # if the page is using "self" use the correct link
-                page = toc.attributes["parent"] if page == "self" else page
-
-                # If this is the active ancestor page, add a class so we highlight it
-                current = " current active" if page == active_header_page else ""
-
-                # sanitize page title for use in the html output if needed
-                if title is None:
-                    title = ""
-                    for node in app.env.titles[page].children:
-                        if isinstance(node, nodes.math):
-                            title += add_inline_math(node)
-                        else:
-                            title += node.astext()
-
-                # set up the status of the link and the path
-                # if the path is relative then we use the context for the path
-                # resolution and the internal class.
-                # If it's an absolute one then we use the external class and
-                # the complete url.
-                is_absolute = bool(urlparse(page).netloc)
-                link_status = "external" if is_absolute else "internal"
-                link_href = page if is_absolute else context["pathto"](page)
-
-                # create the html output
-                links_html.append(
-                    f"""
-                    <li class="nav-item{current}">
-                      <a class="nav-link nav-{link_status}" href="{link_href}">
-                        {title}
-                      </a>
-                    </li>
-                """
-                )
-
-        # Add external links defined in configuration as sibling list items
-        for external_link in context["theme_external_links"]:
-            links_html.append(
-                f"""
-                <li class="nav-item">
-                  <a class="nav-link nav-external" href="{ external_link["url"] }">
-                    { external_link["name"] }
-                  </a>
-                </li>
-                """
-            )
-
-        # The first links will always be visible
-        links_solo = links_html[:n_links_before_dropdown]
-        out = "\n".join(links_solo)
-
-        # Wrap the final few header items in a "more" dropdown
-        links_dropdown = links_html[n_links_before_dropdown:]
-        if links_dropdown:
-            links_dropdown_html = "\n".join(links_dropdown)
-            out += f"""
-            <div class="nav-item dropdown">
-                <button class="btn dropdown-toggle nav-item" type="button" data-bs-toggle="dropdown" aria-haspopup="true" aria-expanded="false">
-                    More
-                </button>
-                <div class="dropdown-menu">
-                    {links_dropdown_html}
-                </div>
-            </div>
-            """  # noqa
-
-        return out
-
-    # Cache this function because it is expensive to run, and because Sphinx
-    # somehow runs this twice in some circumstances in unpredictable ways.
-    @lru_cache(maxsize=None)
-    def generate_toctree_html(kind, startdepth=1, show_nav_level=1, **kwargs):
-        """
-        Return the navigation link structure in HTML. This is similar to Sphinx's
-        own default TocTree generation, but it is modified to generate TocTrees
-        for *second*-level pages and below (not supported by default in Sphinx).
-        This is used for our sidebar, which starts at the second-level page.
-
-        It also modifies the generated TocTree slightly for Bootstrap classes
-        and structure (via BeautifulSoup).
-
-        Arguments are passed to Sphinx "toctree" function (context["toctree"] below).
-
-        ref: https://www.sphinx-doc.org/en/master/templating.html#toctree
-
-        Parameters
-        ----------
-        kind : "sidebar" or "raw"
-            Whether to generate HTML meant for sidebar navigation ("sidebar")
-            or to return the raw BeautifulSoup object ("raw").
-        startdepth : int
-            The level of the toctree at which to start. By default, for
-            the navbar uses the normal toctree (`startdepth=0`), and for
-            the sidebar starts from the second level (`startdepth=1`).
-        show_nav_level : int
-            The level of the navigation bar to toggle as visible on page load.
-            By default, this level is 1, and only top-level pages are shown,
-            with drop-boxes to reveal children. Increasing `show_nav_level`
-            will show child levels as well.
-
-        kwargs: passed to the Sphinx `toctree` template function.
-
-        Returns
-        -------
-        HTML string (if kind == "sidebar") OR
-        BeautifulSoup object (if kind == "raw")
-        """
-        if startdepth == 0:
-            toc_sphinx = context["toctree"](**kwargs)
-        else:
-            # select the "active" subset of the navigation tree for the sidebar
-            toc_sphinx = index_toctree(app, pagename, startdepth, **kwargs)
-
-        soup = bs(toc_sphinx, "html.parser")
-
-        # pair "current" with "active" since that's what we use w/ bootstrap
-        for li in soup("li", {"class": "current"}):
-            li["class"].append("active")
-
-        # Remove sidebar links to sub-headers on the page
-        for li in soup.select("li"):
-            # Remove
-            if li.find("a"):
-                href = li.find("a")["href"]
-                if "#" in href and href != "#":
-                    li.decompose()
-
-        if kind == "sidebar":
-            # Add bootstrap classes for first `ul` items
-            for ul in soup("ul", recursive=False):
-                ul.attrs["class"] = ul.attrs.get("class", []) + ["nav", "bd-sidenav"]
-
-            # Add collapse boxes for parts/captions.
-            # Wraps the TOC part in an extra <ul> to behave like chapters with toggles
-            # show_nav_level: 0 means make parts collapsible.
-            if show_nav_level == 0:
-                partcaptions = soup.find_all("p", attrs={"class": "caption"})
-                if len(partcaptions):
-                    new_soup = bs("<ul class='list-caption'></ul>", "html.parser")
-                    for caption in partcaptions:
-                        # Assume that the next <ul> element is the TOC list
-                        # for this part
-                        for sibling in caption.next_siblings:
-                            if sibling.name == "ul":
-                                toclist = sibling
-                                break
-                        li = soup.new_tag("li", attrs={"class": "toctree-l0"})
-                        li.extend([caption, toclist])
-                        new_soup.ul.append(li)
-                    soup = new_soup
-
-            # Add icons and labels for collapsible nested sections
-            _add_collapse_checkboxes(soup)
-
-            # Open the sidebar navigation to the proper depth
-            for ii in range(int(show_nav_level)):
-                for checkbox in soup.select(
-                    f"li.toctree-l{ii} > input.toctree-checkbox"
-                ):
-                    checkbox.attrs["checked"] = None
-
-        return soup
-
-    @lru_cache(maxsize=None)
-    def generate_toc_html(kind="html"):
-        """Return the within-page TOC links in HTML."""
-
-        if "toc" not in context:
-            return ""
-
-        soup = bs(context["toc"], "html.parser")
-
-        # Add toc-hN + visible classes
-        def add_header_level_recursive(ul, level):
-            if ul is None:
-                return
-            if level <= (context["theme_show_toc_level"] + 1):
-                ul["class"] = ul.get("class", []) + ["visible"]
-            for li in ul("li", recursive=False):
-                li["class"] = li.get("class", []) + [f"toc-h{level}"]
-                add_header_level_recursive(li.find("ul", recursive=False), level + 1)
-
-        add_header_level_recursive(soup.find("ul"), 1)
-
-        # Add in CSS classes for bootstrap
-        for ul in soup("ul"):
-            ul["class"] = ul.get("class", []) + ["nav", "section-nav", "flex-column"]
-
-        for li in soup("li"):
-            li["class"] = li.get("class", []) + ["nav-item", "toc-entry"]
-            if li.find("a"):
-                a = li.find("a")
-                a["class"] = a.get("class", []) + ["nav-link"]
-
-        # If we only have one h1 header, assume it's a title
-        h1_headers = soup.select(".toc-h1")
-        if len(h1_headers) == 1:
-            title = h1_headers[0]
-            # If we have no sub-headers of a title then we won't have a TOC
-            if not title.select(".toc-h2"):
-                out = ""
-            else:
-                out = title.find("ul")
-        # Else treat the h1 headers as sections
-        else:
-            out = soup
-
-        # Return the toctree object
-        if kind == "html":
-            return out
-        else:
-            return soup
-
-    def navbar_align_class():
-        """Return the class that aligns the navbar based on config."""
-        align = context.get("theme_navbar_align", "content")
-        align_options = {
-            "content": ("col-lg-9", "me-auto"),
-            "left": ("", "me-auto"),
-            "right": ("", "ms-auto"),
-        }
-        if align not in align_options:
-            raise ValueError(
-                "Theme option navbar_align must be one of"
-                f"{align_options.keys()}, got: {align}"
-            )
-        return align_options[align]
-
-    context["generate_header_nav_html"] = generate_header_nav_html
-    context["generate_toctree_html"] = generate_toctree_html
-    context["generate_toc_html"] = generate_toc_html
-    context["navbar_align_class"] = navbar_align_class
-
-
-def _add_collapse_checkboxes(soup):
-    """Add checkboxes to collapse children in a toctree."""
-    # based on https://github.com/pradyunsg/furo
-
-    toctree_checkbox_count = 0
-
-    for element in soup.find_all("li", recursive=True):
-        # We check all "li" elements, to add a "current-page" to the correct li.
-        classes = element.get("class", [])
-
-        # expanding the parent part explicitly, if present
-        if "current" in classes:
-            parentli = element.find_parent("li", class_="toctree-l0")
-            if parentli:
-                parentli.select("p.caption ~ input")[0].attrs["checked"] = ""
-
-        # Nothing more to do, unless this has "children"
-        if not element.find("ul"):
-            continue
-
-        # Add a class to indicate that this has children.
-        element["class"] = classes + ["has-children"]
-
-        # We're gonna add a checkbox.
-        toctree_checkbox_count += 1
-        checkbox_name = f"toctree-checkbox-{toctree_checkbox_count}"
-
-        # Add the "label" for the checkbox which will get filled.
-        if soup.new_tag is None:
-            continue
-
-        label = soup.new_tag(
-            "label", attrs={"for": checkbox_name, "class": "toctree-toggle"}
-        )
-        label.append(soup.new_tag("i", attrs={"class": "fa-solid fa-chevron-down"}))
-        if "toctree-l0" in classes:
-            # making label cover the whole caption text with css
-            label["class"] = "label-parts"
-        element.insert(1, label)
-
-        # Add the checkbox that's used to store expanded/collapsed state.
-        checkbox = soup.new_tag(
-            "input",
-            attrs={
-                "type": "checkbox",
-                "class": ["toctree-checkbox"],
-                "id": checkbox_name,
-                "name": checkbox_name,
-            },
-        )
-
-        # if this has a "current" class, be expanded by default
-        # (by checking the checkbox)
-        if "current" in classes:
-            checkbox.attrs["checked"] = ""
-
-        element.insert(1, checkbox)
-
-
-def _get_local_toctree_for(
-    self: TocTree, indexname: str, docname: str, builder, collapse: bool, **kwargs
-):
-    """Return the "local" TOC nodetree (relative to `indexname`)."""
-    # this is a copy of `TocTree.get_toctree_for`, but where the sphinx version
-    # always uses the "root" doctree:
-    #     doctree = self.env.get_doctree(self.env.config.root_doc)
-    # we here use the `indexname` additional argument to be able to use a subset
-    # of the doctree (e.g. starting at a second level for the sidebar):
-    #     doctree = app.env.tocs[indexname].deepcopy()
-
-    doctree = self.env.tocs[indexname].deepcopy()
-
-    toctrees = []
-    if "includehidden" not in kwargs:
-        kwargs["includehidden"] = True
-    if "maxdepth" not in kwargs or not kwargs["maxdepth"]:
-        kwargs["maxdepth"] = 0
-    else:
-        kwargs["maxdepth"] = int(kwargs["maxdepth"])
-    kwargs["collapse"] = collapse
-
-    # FIX: Can just use "findall" once docutils 0.18+ is required
-    meth = "findall" if hasattr(doctree, "findall") else "traverse"
-    for toctreenode in getattr(doctree, meth)(addnodes.toctree):
-        toctree = self.resolve(docname, builder, toctreenode, prune=True, **kwargs)
-        if toctree:
-            toctrees.append(toctree)
-    if not toctrees:
-        return None
-    result = toctrees[0]
-    for toctree in toctrees[1:]:
-        result.extend(toctree.children)
-    return result
-
-
-def index_toctree(app, pagename: str, startdepth: int, collapse: bool = True, **kwargs):
-    """
-    Returns the "local" (starting at `startdepth`) TOC tree containing the
-    current page, rendered as HTML bullet lists.
-
-    This is the equivalent of `context["toctree"](**kwargs)` in sphinx
-    templating, but using the startdepth-local instead of global TOC tree.
-    """
-    # this is a variant of the function stored in `context["toctree"]`, which is
-    # defined as `lambda **kwargs: self._get_local_toctree(pagename, **kwargs)`
-    # with `self` being the HMTLBuilder and the `_get_local_toctree` basically
-    # returning:
-    #     return self.render_partial(TocTree(self.env).get_toctree_for(
-    #         pagename, self, collapse, **kwargs))['fragment']
-
-    if "includehidden" not in kwargs:
-        kwargs["includehidden"] = False
-    if kwargs.get("maxdepth") == "":
-        kwargs.pop("maxdepth")
-
-    toctree = TocTree(app.env)
-    ancestors = toctree.get_toctree_ancestors(pagename)
-    try:
-        indexname = ancestors[-startdepth]
-    except IndexError:
-        # eg for index.rst, but also special pages such as genindex, py-modindex, search
-        # those pages don't have a "current" element in the toctree, so we can
-        # directly return an empty string instead of using the default sphinx
-        # toctree.get_toctree_for(pagename, app.builder, collapse, **kwargs)
-        return ""
-
-    toctree_element = _get_local_toctree_for(
-        toctree, indexname, pagename, app.builder, collapse, **kwargs
-    )
-    return app.builder.render_partial(toctree_element)["fragment"]
-
-
-def soup_to_python(soup, only_pages=False):
-    """
-    Convert the toctree html structure to python objects which can be used in Jinja.
-
-    Parameters
-    ----------
-    soup : BeautifulSoup object for the toctree
-    only_pages : bool
-        Only include items for full pages in the output dictionary. Exclude
-        anchor links (TOC items with a URL that starts with #)
-
-    Returns
-    -------
-    nav : list of dicts
-        The toctree, converted into a dictionary with key/values that work
-        within Jinja.
-    """
-    # toctree has this structure (caption only for toctree, not toc)
-    #   <p class="caption">...</span></p>
-    #   <ul>
-    #       <li class="toctree-l1"><a href="..">..</a></li>
-    #       <li class="toctree-l1"><a href="..">..</a></li>
-    #       ...
-
-    def extract_level_recursive(ul, navs_list):
-        for li in ul.find_all("li", recursive=False):
-            ref = li.a
-            url = ref["href"]
-            title = "".join(map(str, ref.contents))
-            active = "current" in li.get("class", [])
-
-            # If we've got an anchor link, skip it if we wish
-            if only_pages and "#" in url and url != "#":
-                continue
-
-            # Converting the docutils attributes into jinja-friendly objects
-            nav = {}
-            nav["title"] = title
-            nav["url"] = url
-            nav["active"] = active
-
-            navs_list.append(nav)
-
-            # Recursively convert children as well
-            nav["children"] = []
-            ul = li.find("ul", recursive=False)
-            if ul:
-                extract_level_recursive(ul, nav["children"])
-
-    navs = []
-    for ul in soup.find_all("ul", recursive=False):
-        extract_level_recursive(ul, navs)
-
-    return navs
-
-
-# -----------------------------------------------------------------------------
-
-
-def setup_edit_url(app, pagename, templatename, context, doctree):
-    """Add a function that jinja can access for returning the edit URL of a page."""
-
-    def get_edit_provider_and_url():
-        """Return a provider name and a URL for an "edit this page" link."""
-        file_name = f"{pagename}{context['page_source_suffix']}"
-
-        # Make sure that doc_path has a path separator only if it exists (to avoid //)
-        doc_path = context.get("doc_path", "")
-        if doc_path and not doc_path.endswith("/"):
-            doc_path = f"{doc_path}/"
-
-        default_provider_urls = {
-            "bitbucket_url": "https://bitbucket.org",
-            "github_url": "https://github.com",
-            "gitlab_url": "https://gitlab.com",
-        }
-
-        edit_attrs = {}
-
-        # ensure custom URL is checked first, if given
-        url_template = context.get("edit_page_url_template")
-
-        if url_template is not None:
-            if "file_name" not in url_template:
-                raise ExtensionError(
-                    "Missing required value for `use_edit_page_button`. "
-                    "Ensure `file_name` appears in `edit_page_url_template`: "
-                    f"{url_template}"
-                )
-            provider_name = context.get("edit_page_provider_name")
-            edit_attrs[("edit_page_url_template",)] = (provider_name, url_template)
-
-        edit_attrs.update(
-            {
-                ("bitbucket_user", "bitbucket_repo", "bitbucket_version"): (
-                    "Bitbucket",
-                    "{{ bitbucket_url }}/{{ bitbucket_user }}/{{ bitbucket_repo }}"
-                    "/src/{{ bitbucket_version }}"
-                    "/{{ doc_path }}{{ file_name }}?mode=edit",
-                ),
-                ("github_user", "github_repo", "github_version"): (
-                    "GitHub",
-                    "{{ github_url }}/{{ github_user }}/{{ github_repo }}"
-                    "/edit/{{ github_version }}/{{ doc_path }}{{ file_name }}",
-                ),
-                ("gitlab_user", "gitlab_repo", "gitlab_version"): (
-                    "GitLab",
-                    "{{ gitlab_url }}/{{ gitlab_user }}/{{ gitlab_repo }}"
-                    "/-/edit/{{ gitlab_version }}/{{ doc_path }}{{ file_name }}",
-                ),
-            }
-        )
-
-        doc_context = dict(default_provider_urls)
-        doc_context.update(context)
-        doc_context.update(doc_path=doc_path, file_name=file_name)
-
-        for attrs, (provider, url_template) in edit_attrs.items():
-            if all(doc_context.get(attr) not in [None, "None"] for attr in attrs):
-                return provider, jinja2.Template(url_template).render(**doc_context)
-
-        raise ExtensionError(
-            "Missing required value for `use_edit_page_button`. "
-            "Ensure one set of the following in your `html_context` "
-            f"configuration: {sorted(edit_attrs.keys())}"
-        )
-
-    context["get_edit_provider_and_url"] = get_edit_provider_and_url
-
-    # Ensure that the max TOC level is an integer
-    context["theme_show_toc_level"] = int(context.get("theme_show_toc_level", 1))
-
-
-# ------------------------------------------------------------------------------
-# handle pygment css
-# ------------------------------------------------------------------------------
-
-# inspired by the Furo theme
-# https://github.com/pradyunsg/furo/blob/main/src/furo/__init__.py
-
-
-def _get_styles(formatter, prefix):
-    """
-    Get styles out of a formatter, where everything has the correct prefix.
-    """
-
-    for line in formatter.get_linenos_style_defs():
-        yield f"{prefix} {line}"
-    yield from formatter.get_background_style_defs(prefix)
-    yield from formatter.get_token_style_defs(prefix)
-
-
-def get_pygments_stylesheet(light_style, dark_style):
-    """
-    Generate the theme-specific pygments.css.
-    There is no way to tell Sphinx how the theme handles modes
-    """
-    light_formatter = HtmlFormatter(style=light_style)
-    dark_formatter = HtmlFormatter(style=dark_style)
-
-    lines = []
-
-    light_prefix = 'html[data-theme="light"] .highlight'
-    lines.extend(_get_styles(light_formatter, prefix=light_prefix))
-
-    dark_prefix = 'html[data-theme="dark"] .highlight'
-    lines.extend(_get_styles(dark_formatter, prefix=dark_prefix))
-
-    return "\n".join(lines)
-
-
-def _overwrite_pygments_css(app, exception=None):
-    """
-    Overwrite pygments.css to allow dynamic light/dark switching.
-
-    Sphinx natively supports config variables `pygments_style` and
-    `pygments_dark_style`. However, quoting from
-    www.sphinx-doc.org/en/master/development/theming.html#creating-themes
-
-        The pygments_dark_style setting [...is used] when the CSS media query
-        (prefers-color-scheme: dark) evaluates to true.
-
-    This does not allow for dynamic switching by the user, so at build time we
-    overwrite the pygment.css file so that it embeds 2 versions:
-
-    - the light theme prefixed with "[data-theme="light"]"
-    - the dark theme prefixed with "[data-theme="dark"]"
-
-    Fallbacks are defined in this function in case the user-requested (or our
-    theme-specified) pygments theme is not available.
-    """
-    if exception is not None:
-        return
-
-    assert app.builder
-
-    pygments_styles = list(get_all_styles())
-    fallbacks = dict(light="tango", dark="monokai")
-
-    for light_or_dark, fallback in fallbacks.items():
-        # make sure our fallbacks work; if not fall(further)back to "default"
-        if fallback not in pygments_styles:
-            fallback = pygments_styles[0]  # should resolve to "default"
-
-        # see if user specified a light/dark pygments theme:
-        style_key = f"pygment_{light_or_dark}_style"
-        style_name = _get_theme_options_dict(app).get(style_key, None)
-        # if not, use the one we set in `theme.conf`:
-        if style_name is None and hasattr(app.builder, "theme"):
-            style_name = app.builder.theme.get_options()[style_key]
-        # make sure we can load the style
-        if style_name not in pygments_styles:
-            # only warn if user asked for a highlight theme that we can't find
-            if style_name is not None:
-                logger.warning(
-                    f"Highlighting style {style_name} not found by pygments, "
-                    f"falling back to {fallback}."
-                )
-            style_name = fallback
-        # assign to the appropriate variable
-        if light_or_dark == "light":
-            light_theme = style_name
-        else:
-            dark_theme = style_name
-    # re-write pygments.css
-    pygment_css = Path(app.builder.outdir) / "_static" / "pygments.css"
-    with pygment_css.open("w") as f:
-        f.write(get_pygments_stylesheet(light_theme, dark_theme))
-
-
-# ------------------------------------------------------------------------------
-# customize rendering of the links
-# ------------------------------------------------------------------------------
-
-
-def _traverse_or_findall(node, condition, **kwargs):
-    """Triage node.traverse (docutils <0.18.1) vs node.findall.
-    TODO: This check can be removed when the minimum supported docutils version
-    for numpydoc is docutils>=0.18.1
-    """
-    return (
-        node.findall(condition, **kwargs)
-        if hasattr(node, "findall")
-        else node.traverse(condition, **kwargs)
-    )
-
-
-class ShortenLinkTransform(SphinxPostTransform):
-    """
-    Shorten link when they are coming from github or gitlab and add an extra class to the tag
-    for further styling.
-    Before::
-        <a class="reference external" href="https://github.com/2i2c-org/infrastructure/issues/1329">
-            https://github.com/2i2c-org/infrastructure/issues/1329
-        </a>
-    After::
-        <a class="reference external github" href="https://github.com/2i2c-org/infrastructure/issues/1329">
-            2i2c-org/infrastructure#1329
-        </a>
-    """  # noqa
-
-    default_priority = 400
-    formats = ("html",)
-    supported_platform = {"github.com": "github", "gitlab.com": "gitlab"}
-    platform = None
-
-    def run(self, **kwargs):
-        matcher = NodeMatcher(nodes.reference)
-        # TODO: just use "findall" once docutils min version >=0.18.1
-        for node in _traverse_or_findall(self.document, matcher):
-            uri = node.attributes.get("refuri")
-            text = next(iter(node.children), None)
-            # only act if the uri and text are the same
-            # if not the user has already customized the display of the link
-            if uri is not None and text is not None and text == uri:
-                uri = urlparse(uri)
-                # only do something if the platform is identified
-                self.platform = self.supported_platform.get(uri.netloc)
-                if self.platform is not None:
-                    node.attributes["classes"].append(self.platform)
-                    node.children[0] = nodes.Text(self.parse_url(uri))
-
-    def parse_url(self, uri):
-        """
-        parse the content of the url with respect to the selected platform
-        """
-        path = uri.path
-
-        if path == "":
-            # plain url passed, return platform only
-            return self.platform
-
-        # if the path is not empty it contains a leading "/", which we don't want to
-        # include in the parsed content
-        path = path.lstrip("/")
-
-        # check the platform name and read the information accordingly
-        # as "<organisation>/<repository>#<element number>"
-        # or "<group>/<subgroup 1>/…/<subgroup N>/<repository>#<element number>"
-        if self.platform == "github":
-            # split the url content
-            parts = path.split("/")
-
-            if parts[0] == "orgs" and "/projects" in path:
-                # We have a projects board link
-                # ref: `orgs/{org}/projects/{project-id}`
-                text = f"{parts[1]}/projects#{parts[3]}"
-            else:
-                # We have an issues, PRs, or repository link
-                if len(parts) > 0:
-                    text = parts[0]  # organisation
-                if len(parts) > 1:
-                    text += f"/{parts[1]}"  # repository
-                if len(parts) > 2:
-                    if parts[2] in ["issues", "pull", "discussions"]:
-                        text += f"#{parts[-1]}"  # element number
-
-        elif self.platform == "gitlab":
-            # cp. https://docs.gitlab.com/ee/user/markdown.html#gitlab-specific-references
-            if "/-/" in path and any(
-                map(uri.path.__contains__, ["issues", "merge_requests"])
-            ):
-                group_and_subgroups, parts, *_ = path.split("/-/")
-                parts = parts.split("/")
-                url_type, element_number, *_ = parts
-                if url_type == "issues":
-                    text = f"{group_and_subgroups}#{element_number}"
-                elif url_type == "merge_requests":
-                    text = f"{group_and_subgroups}!{element_number}"
-            else:
-                # display the whole uri (after "gitlab.com/") including parameters
-                # for example "<group>/<subgroup1>/<subgroup2>/<repository>"
-                text = uri._replace(netloc="", scheme="")  # remove platform
-                text = urlunparse(text)[1:]  # combine to string and strip leading "/"
-
-        return text
-
-
-def setup_translators(app):
-    """
-    Add bootstrap HTML functionality if we are using an HTML translator.
-
-    This re-uses the pre-existing Sphinx translator and adds extra functionality defined
-    in ``BootstrapHTML5TranslatorMixin``. This way we can retain the original translator's
-    behavior and configuration, and _only_ add the extra bootstrap rules.
-    If we don't detect an HTML-based translator, then we do nothing.
-    """
-    if not app.registry.translators.items():
-        translator = types.new_class(
-            "BootstrapHTML5Translator",
-            (
-                BootstrapHTML5TranslatorMixin,
-                app.builder.default_translator_class,
-            ),
-            {},
-        )
-        app.set_translator(app.builder.name, translator, override=True)
-    else:
-        for name, klass in app.registry.translators.items():
-            if app.builder.format != "html":
-                # Skip translators that are not HTML
-                continue
-
-            translator = types.new_class(
-                "BootstrapHTML5Translator",
-                (
-                    BootstrapHTML5TranslatorMixin,
-                    klass,
-                ),
-                {},
-            )
-            app.set_translator(name, translator, override=True)
-
-
-# ------------------------------------------------------------------------------
-# customize events for logo management
-# we use one event to copy over custom logo images to _static
-# and another even to link them in the html context
-# ------------------------------------------------------------------------------
-
-
-def setup_logo_path(
-    app: Sphinx, pagename: str, templatename: str, context: dict, doctree: nodes.Node
-) -> None:
-    """Set up relative paths to logos in our HTML templates.
-
-    In Sphinx, the context["logo"] is a path to the `html_logo` image now in the output
-    `_static` folder.
-
-    If logo["image_light"] and logo["image_dark"] are given, we must modify them to
-    follow the same pattern. They have already been copied to the output folder
-    in the `update_config` event.
-    """
-
-    # get information from the context "logo_url" for sphinx>=6, "logo" sphinx<6
-    pathto = context.get("pathto")
-    logo = context.get("logo_url") or context.get("logo")
-    theme_logo = context.get("theme_logo", {})
-
-    # Define the final path to logo images in the HTML context
-    theme_logo["image_relative"] = {}
-    for kind in ["light", "dark"]:
-        image_kind_logo = theme_logo.get(f"image_{kind}")
-
-        # If it's a URL the "relative" path is just the URL
-        # else we need to calculate the relative path to a local file
-        if image_kind_logo:
-            if not isurl(image_kind_logo):
-                image_kind_name = Path(image_kind_logo).name
-                image_kind_logo = pathto(f"_static/{image_kind_name}", resource=True)
-            theme_logo["image_relative"][kind] = image_kind_logo
-
-        # If there's no custom logo for this kind, just use `html_logo`
-        # If `logo` is also None, then do not add this key to context.
-        elif isinstance(logo, str) and len(logo) > 0:
-            theme_logo["image_relative"][kind] = logo
-
-    # Update our context logo variables with the new image paths
-    context["theme_logo"] = theme_logo
-
-
-def copy_logo_images(app: Sphinx, exception=None) -> None:
-    """
-    If logo image paths are given, copy them to the `_static` folder
-    Then we can link to them directly in an html_page_context event
-    """
-    logo = _get_theme_options_dict(app).get("logo", {})
-    staticdir = Path(app.builder.outdir) / "_static"
-    for kind in ["light", "dark"]:
-        path_image = logo.get(f"image_{kind}")
-        if not path_image or isurl(path_image):
-            continue
-        if (staticdir / Path(path_image).name).exists():
-            # file already exists in static dir e.g. because a theme has
-            # bundled the logo and installed it there
-            continue
-        if not (Path(app.srcdir) / path_image).exists():
-            logger.warning(f"Path to {kind} image logo does not exist: {path_image}")
-        # Ensure templates cannot be passed for logo path to avoid security vulnerability
-        if path_image.lower().endswith("_t"):
-            raise ExtensionError(
-                f"The {kind} logo path '{path_image}' looks like a Sphinx template; "
-                "please provide a static logo image."
-            )
-        copy_asset_file(path_image, staticdir)
-
-
-# -----------------------------------------------------------------------------
-
-
-def setup(app):
->>>>>>> e7a6c699
+
     here = Path(__file__).parent.resolve()
     theme_path = here / "theme" / "pydata_sphinx_theme"
 
