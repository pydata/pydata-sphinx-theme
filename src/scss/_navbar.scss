--- conflicted
+++ resolved
@@ -1,10 +1,6 @@
 .navbar {
   position: fixed;
-<<<<<<< HEAD
-  height: var(--pst-header-height);
-=======
-  min-height: var(--header-height);
->>>>>>> 96282682
+  min-height: var(--pst-header-height);
   width: 100%;
   padding: 0;
 
@@ -15,7 +11,7 @@
 
 .navbar-brand {
   position: relative;
-  height: var(--header-height);
+  height: var(--pst-header-height);
   width: auto;
   padding: 0.5rem 0;
 
