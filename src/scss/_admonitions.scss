--- conflicted
+++ resolved
@@ -5,14 +5,9 @@
 }
 
 .admonition {
-<<<<<<< HEAD
-  margin: 1.5625em 0 !important;
-  padding: 0 0.6rem !important;
-=======
   width: 95%;
   margin: 1.5625em auto;
-  padding: 0 .6rem .8rem .6rem !important;
->>>>>>> 3cad4465
+  padding: 0 0.6rem 0.8rem 0.6rem !important;
   overflow: hidden;
   page-break-inside: avoid;
   border-left: 0.2rem solid var(--color-admonition-primary);
