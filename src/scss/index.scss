// Override bootstrap variables
$spacer: 1rem;

$container-max-widths: (
  sm: 540px,
  md: 720px,
  lg: 960px,
  xl: 1400px,
);

$grid-breakpoints: (
  xs: 0,
  sm: 540px,
  md: 720px,
  lg: 960px,
  xl: 1400px,
);

// Import Bootstrap core
@import '~bootstrap/scss/bootstrap';

@import './base';
@import './navbar';
@import './admonitions';

// Custom css, TODO: to be refactored in different partials
div.deprecated {
  margin-bottom: 10px;
  margin-top: 10px;
  padding: 7px;
  background-color: #F3E5E5;
  border: 1px solid #eed3d7;
  border-radius: .5rem;

  p {
    color:#b94a48;
    display: inline;
  }
}

.topic {
  background-color: #eee;
}

.seealso dd {
  margin-top: 0;
  margin-bottom: 0;
}

.viewcode-back {
  font-family: var(--font-family-base);
}

.viewcode-block:target {
  background-color: #f4debf;
  border-top: 1px solid #ac9;
  border-bottom: 1px solid #ac9;
}

span.guilabel {
  border: 1px solid #7fbbe3;
  background: #e7f2fa;
  font-size: 80%;
  font-weight: 700;
  border-radius: 4px;
  padding: 2.4px 6px;
  margin: auto 2px;
}

/**
 * Styling for field lists
 */

/* grey highlighting of 'parameter' and 'returns' field */
table.field-list {
  border-collapse: separate;
  border-spacing: 10px;
  margin-left: 1px;

  th.field-name {
    padding: 1px 8px 1px 5px;
    white-space: nowrap;
    background-color: rgb(238, 238, 238);
  }

  /* italic font for parameter types */
  td.field-body {
    p {
      font-style: italic;

      > strong {
        font-style: normal;
      }
    }

    /* reduced space around parameter description */
    blockquote {
      border-left: none;
      margin: 0em 0em 0.3em;
      padding-left: 30px;
    }
  }
}

/**
 * Styling for autosummary tables
 */

.table.autosummary {
  // The first column (with the signature) should not wrap
  td:first-child {
    white-space: nowrap;
  }
}

/**
 * Footer
 */

.footer {
  width: 100%;
  border-top: 1px solid #ccc;
  padding-top: 10px;
}

/* -------------------------------------------------------------------------- */

.bd-search {
  position: relative;
  padding: 1rem 15px;
  margin-right: -15px;
  margin-left: -15px;

  .icon {
    position: absolute;
    color: #a4a6a7;
    left: 25px;
    top: 25px;
  }

  input {
    border-radius: 0;
    border: 0;
    border-bottom: 1px solid #e5e5e5;
    padding-left: 35px;
  }
}

/* minimal copy paste from bootstrap docs css to get sidebars working */

.bd-toc {
  -ms-flex-order: 2;
  order: 2;

  height: calc(100vh - 2rem);
  overflow-y: auto;

  @supports (position: -webkit-sticky) or (position: sticky) {
    position: -webkit-sticky;
    position: sticky;
    top: 5rem;
    height: calc(100vh - 5rem);
    overflow-y: auto;
  }

  .onthispage {
    color: #a4a6a7;
  }
}

.section-nav {
  padding-left: 0;
  border-left: 1px solid #eee;
  border-bottom: none;

  ul {
    padding-left: 1rem;
  }
}

.toc-entry {
  display: block;

  a {
    display: block;
    padding: 0.125rem 1.5rem;
    color: rgba(var(--color-toc-link), 1);

    @include media-breakpoint-up(xl) {
      padding-right: 0;
    }

    &:hover {
      color: rgba(var(--color-toc-link-hover), 1);
      text-decoration: none;
    }
  }
}

.bd-sidebar {
  padding-top: 1em;
  @include media-breakpoint-up(md) {
    border-right: 1px solid rgba(0, 0, 0, 0.1);

    @supports (position: -webkit-sticky) or (position: sticky) {
      position: -webkit-sticky;
      position: sticky;
      top: 76px;
      z-index: 1000;
      height: calc(100vh - 4rem);
    }
  }

  &.no-sidebar {
    border-right: 0;
  }
}

.bd-links {
  padding-top: 1rem;
  padding-bottom: 1rem;
  margin-right: -15px;
  margin-left: -15px;

  @include media-breakpoint-up(md) {
    display: block !important;

    @supports (position: -webkit-sticky) or (position: sticky) {
      max-height: calc(100vh - 9rem);
      overflow-y: auto;
    }
  }
}

.bd-sidenav {
  display: none;
}

.bd-content {
  padding-top: 20px;

  .section {
    max-width: 100%;

    // make every overflowing elements in main content scrollable
    table {
      display: block;
      overflow: auto;
    }
  }
}

.bd-toc-link {
  display: block;
  padding: 0.25rem 1.5rem;
  font-weight: 600;
  color: rgba(0, 0, 0, 0.65);

  &:hover {
    color: rgba(0, 0, 0, 0.85);
    text-decoration: none;
  }
}

.bd-toc-item.active {
  margin-bottom: 1rem;

  &:not(:first-child) {
    margin-top: 1rem;
  }

  > {
    .bd-toc-link {
      color: rgba(0, 0, 0, 0.85);

      &:hover {
        background-color: transparent;
      }
    }

    .bd-sidenav {
      display: block;
    }
  }
}

.bd-sidebar .nav {
  ul {
    list-style: none;
    padding: 0 1.5rem;
  }

  li > a {
    display: block;
    padding: 0.25rem 1.5rem;
    font-size: 0.9em;
    color: rgba(var(--color-sidebar-link), 1);

    &:hover {
      color: rgba(var(--color-sidebar-link-hover), 1);
      text-decoration: none;
      background-color: transparent;
    }
  }

  // For page headers with toctrees under them
  li.page-header {
    > ul {
      padding-left: 0;
    } 

    > a {
      font-size: 1.2em;
      font-weight: 500;
      color: black;
    }
  }

  .active {
    > a,
    &:hover > a {
      font-weight: 600;
      color: rgba(var(--color-sidebar-link-active), 1);
    }
  }
<<<<<<< HEAD
=======

  li > ul {
    list-style: none;
    padding: 0.25rem 1.5rem;

    > {
      li > a {
        display: block;
        padding: 0.25rem 1.5rem;
        font-size: 0.9em;
        color: rgba(var(--color-sidebar-link), 1);
      }

      .active {
        > a,
        &:hover > a {
          font-weight: 600;
          color: rgba(var(--color-sidebar-link-active), 1);
        }
      }
    }
  }
>>>>>>> 96971826
}

/* adjust toc font sizes to improve overview */
.toc-h2 {
  font-size: 0.85rem;
}

.toc-h3 {
  font-size: 0.75rem;
}

.toc-h4 {
  font-size: 0.65rem;
}

.toc-entry > .nav-link.active {
  font-weight: 600;
  color: #130654;
  color: rgba(var(--color-toc-link-active), 1);
  background-color: transparent;
  border-left: 2px solid rgba(var(--color-toc-link-active), 1);
}

.nav-link:hover {
  border-style: none;
}

#navbar-main-elements li.nav-item i {
  font-size: 0.7rem;
  padding-left: 2px;
  vertical-align: middle;
}

/* Collapsing of the TOC sidebar while scrolling */

/* Nav: hide second level (shown on .active) */

.bd-toc .nav {
  .nav {
    display: none;

    // So we can manually specify a level as visible in the config
    &.visible {
      display: block;
    }
  }


  > .active > ul {
    display: block;
  }
}

/* Previous / Next buttons */

.prev-next-bottom {
  margin: 20px 0px;

  a {
    &.left-prev,
    &.right-next {
      padding: 10px;
      border: 1px solid rgba(0, 0, 0, 0.2);
      max-width: 45%;
      overflow-x: hidden;
      color: rgba(0, 0, 0, 0.65);
    }

    &.left-prev {
      float: left;

      &:before {
        content: '<< ';
      }
    }

    &.right-next {
      float: right;

      &:after {
        content: ' >>';
      }
    }
  }
}

/* Alert Styling */

.alert {
  /* Avoid too large empty space below alert boxes. */
  padding-bottom: 0;
}

.alert-info a {
  /* higher contrast for links in info boxes. */
  color: #e83e8c;
}

/* Social media buttons */

i {
  &.fab {
    vertical-align: middle;
    font-style: normal;
    font-size: 1.5rem;
    line-height: 1.25;
  }

  &.fa-github-square:before {
    color: #333;
  }

  &.fa-twitter-square:before {
    color: #55acee;
  }
}

/* TOC section headers */

.tocsection {
  padding-left: 10px;
  border-left: 1px solid #eee;
  padding: 0.3rem 1.5rem;

  i {
    padding-right: 0.5rem;
  }
}

.editthispage {
  padding-top: 2rem;

  a {
    color: #130754;
  }
}

/* Special-case over-rides */

// xarray output display in bootstrap
.xr-wrap[hidden] {
  display: block !important;
}<|MERGE_RESOLUTION|>--- conflicted
+++ resolved
@@ -312,7 +312,7 @@
     > a {
       font-size: 1.2em;
       font-weight: 500;
-      color: black;
+      color: rgba(var(--color-sidebar-link), 1);
     }
   }
 
@@ -323,31 +323,6 @@
       color: rgba(var(--color-sidebar-link-active), 1);
     }
   }
-<<<<<<< HEAD
-=======
-
-  li > ul {
-    list-style: none;
-    padding: 0.25rem 1.5rem;
-
-    > {
-      li > a {
-        display: block;
-        padding: 0.25rem 1.5rem;
-        font-size: 0.9em;
-        color: rgba(var(--color-sidebar-link), 1);
-      }
-
-      .active {
-        > a,
-        &:hover > a {
-          font-weight: 600;
-          color: rgba(var(--color-sidebar-link-active), 1);
-        }
-      }
-    }
-  }
->>>>>>> 96971826
 }
 
 /* adjust toc font sizes to improve overview */
