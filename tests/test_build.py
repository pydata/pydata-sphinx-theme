"""All the tests performed in the pydata-sphinx-theme test suit."""

import re
from pathlib import Path

import pytest
import sphinx.errors
from pydata_sphinx_theme.utils import escape_ansi

COMMON_CONF_OVERRIDES = dict(
    surface_warnings=True,
)


def test_build_html(sphinx_build_factory, file_regression) -> None:
    """Test building the base html template and config."""
    sphinx_build = sphinx_build_factory("base")

    # Basic build with defaults
    sphinx_build.build()
    assert (sphinx_build.outdir / "index.html").exists(), sphinx_build.outdir.glob("*")

    index_html = sphinx_build.html_tree("index.html")
    subpage_html = sphinx_build.html_tree("section1/index.html")

    # Navbar structure
    navbar = index_html.select("div.navbar-header-items__center")[0]
    file_regression.check(navbar.prettify(), basename="navbar_ix", extension=".html")

    # Sidebar subpage
    sidebar = subpage_html.select(".bd-sidebar")[0]
    file_regression.check(
        sidebar.prettify(), basename="sidebar_subpage", extension=".html"
    )

    # Secondary sidebar should not have in-page TOC if it is empty
    assert not sphinx_build.html_tree("page1.html").select("div.onthispage")

    # Secondary sidebar should not be present if page-level metadata given
    assert not sphinx_build.html_tree("page2.html").select("div.bd-sidebar-secondary")


def test_toc_visibility(sphinx_build_factory) -> None:
    """Test that setting TOC level visibility works as expected."""
    confoverrides = {
        "html_theme_options.show_toc_level": 2,
    }
    sphinx_build = sphinx_build_factory("base", confoverrides=confoverrides).build()
    index_html = sphinx_build.html_tree("index.html")

    # The 3rd level headers should be visible, but not the fourth-level
    assert "visible" in index_html.select(".toc-h2 ul")[0].attrs["class"]
    assert "visible" not in index_html.select(".toc-h3 ul")[0].attrs["class"]


def test_icon_links(sphinx_build_factory, file_regression) -> None:
    """Test that setting icon links are rendered in the documentation."""
    html_theme_options_icon_links = {
        "icon_links": [
            {
                "name": "FONTAWESOME",
                "url": "https://site1.org",
                "icon": "FACLASS",
                "type": "fontawesome",
            },
            {
                "name": "FONTAWESOME DEFAULT",
                "url": "https://site2.org",
                "icon": "FADEFAULTCLASS",
                # No type so we can test that the default is fontawesome
            },
            {
                "name": "LOCAL FILE",
                "url": "https://site3.org",
                "icon": "emptylogo.png",  # Logo is our only test site img
                "type": "local",
            },
            {
                "name": "WRONG TYPE",
                "url": "https://site4.org",
                "icon": "WRONG TYPE",
                # Because the type is inccorect, this should output an error `span`
                "type": "incorrecttype",
            },
            {
                "name": "URL",
                "url": "https://site5.org",
                "icon": "https://site5.org/image.svg",
                "type": "url",
            },
            {
                "name": "FONTAWESOME",
                "url": "https://site1.org",
                "icon": "FACLASS",
                "type": "fontawesome",
                "attributes": {
                    # This should over-ride the href above
                    "href": "https://override.com",
                    # This should add a new icon link attribute
                    "foo": "bar",
                    # CSS classes should be totally overwritten
                    "class": "overridden classes",
                },
            },
        ],
    }
    confoverrides = {"html_theme_options": html_theme_options_icon_links}

    sphinx_build = sphinx_build_factory("base", confoverrides=confoverrides).build()
    # Navbar should have the right icons
    icon_links = sphinx_build.html_tree("index.html").select(".navbar-icon-links")[0]
    file_regression.check(
        icon_links.prettify(), basename="navbar_icon_links", extension=".html"
    )


@pytest.mark.parametrize(
    "confoverrides,expected_alt_text",
    (
        [dict(), "PyData Tests  documentation - Home"],
        [dict(html_theme_options=dict(logo=dict(text="Foo"))), ""],
        [dict(html_theme_options=dict(logo=dict(text="Foo", alt_text="Bar"))), "Bar"],
    ),
)
def test_logo_alt_text(sphinx_build_factory, confoverrides, expected_alt_text) -> None:
    """Test our alt-text fallback mechanism."""
    confoverrides["html_theme_options"] = (
        confoverrides.get("html_theme_options", False) or dict()
    )
    sphinx_build = sphinx_build_factory("base", confoverrides=confoverrides).build()
    index_html = sphinx_build.html_tree("index.html")
    logo_image = index_html.select(".navbar-brand img")[0]
    assert logo_image.attrs["alt"] == expected_alt_text


def test_logo_basic(sphinx_build_factory) -> None:
    """Test that the logo is shown by default, project title if no logo."""
    sphinx_build = sphinx_build_factory("base").build()

    # By default logo is shown
    index_html = sphinx_build.html_tree("index.html")
    assert index_html.select(".navbar-brand img")
    assert "emptylogo" in str(index_html.select(".navbar-brand")[0])
    assert not index_html.select(".navbar-brand")[0].text.strip()


def test_logo_no_image(sphinx_build_factory) -> None:
    """Test that the text is shown if no image specified."""
    confoverrides = {
        "html_logo": "",
    }
    sphinx_build = sphinx_build_factory("base", confoverrides=confoverrides).build()
    index_html = sphinx_build.html_tree("index.html")
    assert "PyData Tests" in index_html.select(".navbar-brand")[0].text.strip()
    assert "emptylogo" not in str(index_html.select(".navbar-brand")[0])


def test_logo_two_images(sphinx_build_factory) -> None:
    """Test that the logo image / text is correct when both dark / light given."""
    # Test with a specified title and a dark logo
    confoverrides = {
        "html_theme_options": {
            "logo": {
                "text": "Foo Title",
                "image_dark": "_static/emptydarklogo.png",
            },
        },
    }
    sphinx_build = sphinx_build_factory("base", confoverrides=confoverrides).build()
    index_html = sphinx_build.html_tree("index.html")
    index_str = str(index_html.select(".navbar-brand")[0])
    assert "emptylogo" in index_str
    assert "emptydarklogo" in index_str
    assert "Foo Title" in index_str


def test_primary_logo_is_light_when_no_default_mode(sphinx_build_factory) -> None:
    """Test that the primary logo image is light when no default mode is set."""
    # Ensure no default mode is set
    confoverrides = {
        "html_context": {},
    }
    sphinx_build = sphinx_build_factory("base", confoverrides=confoverrides).build()
    index_html = sphinx_build.html_tree("index.html")
    navbar_brand = index_html.select(".navbar-brand")[0]
    assert navbar_brand.find("img", class_="only-light") is not None
    assert navbar_brand.find("script", string=re.compile("only-dark")) is not None


def test_primary_logo_is_light_when_default_mode_is_set_to_auto(
    sphinx_build_factory,
) -> None:
    """Test that the primary logo image is light when default is set to auto."""
    # Ensure no default mode is set
    confoverrides = {
        "html_context": {"default_mode": "auto"},
    }
    sphinx_build = sphinx_build_factory("base", confoverrides=confoverrides).build()
    index_html = sphinx_build.html_tree("index.html")
    navbar_brand = index_html.select(".navbar-brand")[0]
    assert navbar_brand.find("img", class_="only-light") is not None
    assert navbar_brand.find("script", string=re.compile("only-dark")) is not None


def test_primary_logo_is_light_when_default_mode_is_light(sphinx_build_factory) -> None:
    """Test that the primary logo image is light when default mode is set to light."""
    # Ensure no default mode is set
    confoverrides = {
        "html_context": {"default_mode": "light"},
    }
    sphinx_build = sphinx_build_factory("base", confoverrides=confoverrides).build()
    index_html = sphinx_build.html_tree("index.html")
    navbar_brand = index_html.select(".navbar-brand")[0]
    assert navbar_brand.find("img", class_="only-light") is not None
    assert navbar_brand.find("script", string=re.compile("only-dark")) is not None


def test_primary_logo_is_dark_when_default_mode_is_dark(sphinx_build_factory) -> None:
    """Test that the primary logo image is dark when default mode is set to dark."""
    # Ensure no default mode is set
    confoverrides = {
        "html_context": {"default_mode": "dark"},
    }
    sphinx_build = sphinx_build_factory("base", confoverrides=confoverrides).build()
    index_html = sphinx_build.html_tree("index.html")
    navbar_brand = index_html.select(".navbar-brand")[0]
    assert navbar_brand.find("img", class_="only-dark") is not None
    assert navbar_brand.find("script", string=re.compile("only-light")) is not None


def test_logo_missing_image(sphinx_build_factory) -> None:
    """Test that a missing image will raise a warning."""
    # Test with a specified title and a dark logo
    confoverrides = {
        "html_theme_options": {
            **COMMON_CONF_OVERRIDES,
            "logo": {
                # The logo is actually in _static
                "image_dark": "emptydarklogo.png",
            },
        },
    }
    sphinx_build = sphinx_build_factory("base", confoverrides=confoverrides).build(
        no_warning=False
    )
    assert "image logo does not exist" in escape_ansi(sphinx_build.warnings).strip()


def test_logo_external_link(sphinx_build_factory) -> None:
    """Test that the logo link is correct for external URLs."""
    # Test with a specified external logo link
    test_url = "https://secure.example.com"
    confoverrides = {
        "html_theme_options": {
            "logo": {
                "link": test_url,
            },
        },
    }
    sphinx_build = sphinx_build_factory("base", confoverrides=confoverrides).build()
    index_html = sphinx_build.html_tree("index.html")
    index_str = str(index_html.select(".navbar-brand")[0])
    assert f'href="{test_url}"' in index_str


def test_logo_external_image(sphinx_build_factory) -> None:
    """Test that the logo link is correct for external URLs."""
    # Test with a specified external logo image source
    test_url = "https://pydata.org/wp-content/uploads/2019/06/pydata-logo-final.png"
    confoverrides = {
        "html_theme_options": {
            "logo": {
                "image_dark": test_url,
            },
        },
    }
    sphinx_build = sphinx_build_factory("base", confoverrides=confoverrides).build()
    index_html = sphinx_build.html_tree("index.html")
    index_str = str(index_html.select(".navbar-brand")[0])
    assert f'src="{test_url}"' in index_str


def test_logo_template_rejected(sphinx_build_factory) -> None:
    """Test that dynamic Sphinx templates are not accepted as logo files."""
    # Test with a specified external logo image source
    confoverrides = {
        "html_theme_options": {
            "logo": {
                "image_dark": "image_dark_t",
            },
        },
    }
    with pytest.raises(sphinx.errors.ExtensionError, match="static logo image"):
        sphinx_build_factory("base", confoverrides=confoverrides).build()


def test_sticky_header(sphinx_build_factory):
    """Regression test, see #1630. Sticky header should be direct descendant of body."""
    sphinx_build = sphinx_build_factory("test_navbar_no_in_page_headers").build()
    index_html = sphinx_build.html_tree("index.html")
    assert index_html.select_one("body > .bd-header")


@pytest.mark.parametrize(
    "align,klass",
    [
        ("content", ("col-lg-3", "col-lg-9", "me-auto")),
        ("left", ("", "", "me-auto")),
        ("right", ("", "", "ms-auto")),
    ],
)
def test_navbar_align(align, klass, sphinx_build_factory) -> None:
    """The navbar items align with the proper part of the page."""
    confoverrides = {
        "html_theme_options.navbar_align": align,
    }
    sphinx_build = sphinx_build_factory("base", confoverrides=confoverrides).build()
    index_html = sphinx_build.html_tree("index.html")
    if klass[0]:
        header_start = index_html.select(".navbar-header-items__start")[0]
        assert klass[0] in header_start.attrs["class"]
    if klass[1]:
        header_items = index_html.select(".navbar-header-items")[0]
        assert klass[1] in header_items.attrs["class"]
    header_center = index_html.select(".navbar-header-items__center")[0]
    assert klass[2] in header_center.attrs["class"]


def test_navbar_no_in_page_headers(sphinx_build_factory, file_regression) -> None:
    """Test navbar elements did not change (regression test)."""
    # https://github.com/pydata/pydata-sphinx-theme/issues/302
    sphinx_build = sphinx_build_factory("test_navbar_no_in_page_headers").build()

    index_html = sphinx_build.html_tree("index.html")
    navbar = index_html.select("ul.bd-navbar-elements")[0]
    file_regression.check(navbar.prettify(), extension=".html")


@pytest.mark.parametrize("n_links", (0, 4, 8))  # 0 = only dropdown, 8 = no dropdown
def test_navbar_header_dropdown(sphinx_build_factory, n_links) -> None:
    """Test whether dropdown appears based on number of header links + config."""
    extra_links = [{"url": f"https://{ii}.org", "name": ii} for ii in range(3)]

    confoverrides = {
        "html_theme_options": {
            "external_links": extra_links,
            "header_links_before_dropdown": n_links,
        }
    }
    sphinx_build = sphinx_build_factory("base", confoverrides=confoverrides).build()
    index_html = sphinx_build.html_tree("index.html")
    navbar = index_html.select("ul.bd-navbar-elements")[0]
    dropdowns = navbar.select("li.dropdown")
    standalone_links = navbar.select(".navbar-nav > li.nav-item:not(.dropdown)")
    if n_links == 0:
        # There should be *only* a dropdown and no standalone links
        assert len(dropdowns) == 1 and not standalone_links
    if n_links == 4:
        # There should be `n_links` standalone links, and a dropdown
        assert len(standalone_links) == n_links and len(dropdowns) == 1
    if n_links == 8:
        # There should be no dropdown and only standalone links
        assert standalone_links and not dropdowns


@pytest.mark.parametrize("dropdown_text", (None, "Other"))  # None -> default "More"
def test_navbar_header_dropdown_button(sphinx_build_factory, dropdown_text) -> None:
    """Test whether dropdown button text is configurable."""
    if dropdown_text:
        confoverrides = {
            "html_theme_options": {
                "header_links_before_dropdown": 2,
                "header_dropdown_text": dropdown_text,
            }
        }
    else:
        confoverrides = {
            "html_theme_options": {
                "header_links_before_dropdown": 2,
            }
        }
    sphinx_build = sphinx_build_factory("base", confoverrides=confoverrides).build()
    index_html = sphinx_build.html_tree("index.html")
    navbar = index_html.select("ul.bd-navbar-elements")[0]
    button_text = str(navbar.select("button")[0])
    if dropdown_text:
        # The dropdown text should be "Other"
        assert dropdown_text in button_text
    else:
        # The dropdown text should be "More"
        assert "More" in button_text


def test_sidebars_captions(sphinx_build_factory, file_regression) -> None:
    """Test that the captions are rendered."""
    sphinx_build = sphinx_build_factory("sidebars").build()

    subindex_html = sphinx_build.html_tree("section1/index.html")

    # Sidebar structure with caption
    sidebar = subindex_html.select("nav.bd-docs-nav")[0]
    file_regression.check(sidebar.prettify(), extension=".html")


def test_sidebars_nested_page(sphinx_build_factory, file_regression) -> None:
    """Test that nested pages are shown in the sidebar."""
    sphinx_build = sphinx_build_factory("sidebars").build()

    subindex_html = sphinx_build.html_tree("section1/subsection1/page1.html")

    # For nested (uncollapsed) page, the disclosure widget should be open
    sidebar = subindex_html.select("nav.bd-docs-nav")[0]
    file_regression.check(sidebar.prettify(), extension=".html")


def test_sidebars_level2(sphinx_build_factory, file_regression) -> None:
    """Test sidebars in a second-level page w/ children."""
    confoverrides = {
        "templates_path": ["_templates_sidebar_level2"],
    }
    sphinx_build = sphinx_build_factory("sidebars", confoverrides=confoverrides).build()

    subindex_html = sphinx_build.html_tree("section1/subsection1/index.html")

    # Sidebar structure
    sidebar = subindex_html.select("nav.bd-docs-nav")[0]
    file_regression.check(sidebar.prettify(), extension=".html")


def test_sidebars_show_nav_level0(sphinx_build_factory) -> None:
    """Regression test for show_nav_level:0 when the toc is divided into parts.

    Testing both home page and a subsection page for correct elements.
    """
    confoverrides = {
        "html_theme_options.show_nav_level": 0,
    }
    sphinx_build = sphinx_build_factory("sidebars", confoverrides=confoverrides).build()

    # 1. Home Page
    index_html = sphinx_build.html_tree("section1/index.html")
    sidebar = index_html.select("nav.bd-docs-nav")[0]

    # check if top-level ul is present
    ul = sidebar.find("ul")
    assert "list-caption" in ul.attrs["class"]

    # get all li elements
    li = ul.select("li")

    # part li
    assert "toctree-l0 has-children" in " ".join(li[0].attrs["class"])
    assert "caption-text" in li[0].select("p span")[0].attrs["class"]

    # basic checks on other levels
    assert "toctree-l1 has-children" in " ".join(li[1].attrs["class"])
    assert "toctree-l2" in li[2].attrs["class"]

    # 2. Subsection Page
    subsection_html = sphinx_build.html_tree("section1/subsection1/index.html")
    sidebar = subsection_html.select("nav.bd-docs-nav")[0]

    # get all <details> elements
    details_elem = sidebar.select("details")
    assert len(details_elem) > 0, "There must be at least one details element"

    # all <details> elements should be open in this page
    for ii in details_elem:
        assert "open" in ii.attrs


def test_included_toc(sphinx_build_factory) -> None:
    """Test that Sphinx project containing TOC (.. toctree::) included via .. include:: can be successfully built."""
    # Regression test for bug resolved in #347.
    # Tests mainly makes sure that the sphinx_build.build() does not raise exception.
    # https://github.com/pydata/pydata-sphinx-theme/pull/347

    sphinx_build = sphinx_build_factory("test_included_toc").build()
    included_page_html = sphinx_build.html_tree("included-page.html")
    assert included_page_html is not None


def test_footer(sphinx_build_factory) -> None:
    """Test for expected footer contents."""
    overrides = {
        "html_theme_options.footer_start": ["copyright.html"],
        "html_theme_options.footer_center": ["sphinx-version.html"],
    }
    sphinx_build = sphinx_build_factory("base", confoverrides=overrides).build()
    index_html = sphinx_build.html_tree("index.html")
    footer_sta = index_html.select("div.footer-items__start")[0]
    footer_ctr = index_html.select("div.footer-items__center")[0]
    footer_end = index_html.select("div.footer-items__end")[0]
    assert "Pydata community" in footer_sta.text
    assert "Created using" in footer_ctr.text
    assert "Built with the" in footer_end.text


# html contexts for `show_edit_button`

# these are "good" context fragments that should yield a working link
good_edits = [
    [
        {
            "github_user": "foo",
            "github_repo": "bar",
            "github_version": "HEAD",
            "doc_path": "docs",
        },
        ("Edit on GitHub", "https://github.com/foo/bar/edit/HEAD/docs/index.rst"),
    ],
    [
        {
            "gitlab_user": "foo",
            "gitlab_repo": "bar",
            "gitlab_version": "HEAD",
            "doc_path": "docs",
        },
        ("Edit on GitLab", "https://gitlab.com/foo/bar/-/edit/HEAD/docs/index.rst"),
    ],
    [
        {
            "bitbucket_user": "foo",
            "bitbucket_repo": "bar",
            "bitbucket_version": "HEAD",
            "doc_path": "docs",
        },
        (
            "Edit on Bitbucket",
            "https://bitbucket.org/foo/bar/src/HEAD/docs/index.rst?mode=edit",
        ),
    ],
]


# copy the "good" ones, ensure `doc_path` is agnostic to trailing slashes
slash_edits = [
    [
        {
            # add slashes to doc_path:
            key: f"{value}/" if key == "doc_path" else value
            for key, value in html_context.items()
        },
        # the text and URL do not change
        text_and_url,
    ]
    for html_context, text_and_url in good_edits
]

# copy the "good" ones, provide a `<whatever>_url` based off the default
providers = [
    [
        dict(
            # copy all the values
            **html_context,
            # add a provider url
            **{f"{provider}_url": f"https://{provider}.example.com"},
        ),
        (
            text,
            f"""https://{provider}.example.com/foo/{url.split("/foo/")[1]}""",
        ),
    ]
    for html_context, (text, url) in good_edits
    for provider in ["github", "gitlab", "bitbucket"]
    if provider in text.lower()
]

# missing any of the values should fail
bad_edits = [
    [
        {
            # copy all the values
            key: value
            for key, value in html_context.items()
            # but not `<provider>_version`
            if "_version" not in key
        },
        None,
    ]
    for html_context, _ in good_edits
]

# a good custom URL template
good_custom = [
    [
        {
            "edit_page_url_template": (
                "https://dvcs.example.com/foo/bar/edit/HEAD/{{ file_name }}"
            )
        },
        ("Edit", "https://dvcs.example.com/foo/bar/edit/HEAD/index.rst"),
    ]
]

# a good custom URL template with an additional provider name
good_custom_with_provider = [
    [
        {
            "edit_page_url_template": (
                "https://dvcs.example.com/foo/bar/edit/HEAD/{{ file_name }}"
            ),
            "edit_page_provider_name": "FooProvider",
        },
        ("Edit on FooProvider", "https://dvcs.example.com/foo/bar/edit/HEAD/index.rst"),
    ]
]

# a bad custom URL template
bad_custom = [
    [
        # it's missing a reference to {{ file_name }}
        {"edit_page_url_template": "http://has-no-file-name"},
        None,
    ]
]

all_edits = [
    *good_edits,
    *slash_edits,
    *bad_edits,
    *good_custom,
    *bad_custom,
    *providers,
]


@pytest.mark.parametrize("html_context,edit_text_and_url", all_edits)
def test_edit_page_url(sphinx_build_factory, html_context, edit_text_and_url) -> None:
    """Test the edit this page generated link."""
    confoverrides = {
        "html_theme_options.use_edit_page_button": True,
        "html_context": html_context,
    }
    sphinx_build = sphinx_build_factory("base", confoverrides=confoverrides)

    if edit_text_and_url is None:
        with pytest.raises(
            sphinx.errors.ExtensionError, match="Missing required value"
        ):
            sphinx_build.build()
        return

    edit_text, edit_url = edit_text_and_url
    sphinx_build.build()
    index_html = sphinx_build.html_tree("index.html")
    edit_link = index_html.select(".editthispage a")
    assert edit_link, "no edit link found"
    assert edit_link[0].attrs["href"] == edit_url, f"edit link didn't match {edit_link}"
    # First child is the icon
    assert (
        list(edit_link[0].strings)[1].strip() == edit_text
    ), f"edit text didn't match {edit_text}"


@pytest.mark.parametrize(
    "provider,tags",
    [
        # google analytics
        (
            {"html_theme_options.analytics": {"google_analytics_id": "G-XXXXX"}},
            ["gtag", "G-XXXXX"],
        ),
        # google and plausible
        (
            {
                "html_theme_options.analytics": {
                    "google_analytics_id": "G-XXXXX",
                    "plausible_analytics_domain": "toto",
                    "plausible_analytics_url": "http://.../script.js",
                }
            },
            ["gtag", "G-XXXXX"],
        ),
    ],
)
def test_analytics(sphinx_build_factory, provider, tags) -> None:
    """Check the Google analytics."""
    confoverrides = provider
    sphinx_build = sphinx_build_factory("base", confoverrides=confoverrides)
    sphinx_build.build()
    index_html = sphinx_build.html_tree("index.html")

    # Search all the scripts and make sure one of them has the Google tag in there
    tags_found = False
    for script in index_html.select("script"):
        if script.string and tags[0] in script.string and tags[1] in script.string:
            tags_found = True
    assert tags_found is True


def test_plausible(sphinx_build_factory) -> None:
    """Test the Plausible analytics."""
    provider = {
        "html_theme_options.analytics": {
            "plausible_analytics_domain": "toto",
            "plausible_analytics_url": "http://.../script.js",
        },
    }
    confoverrides = provider
    sphinx_build = sphinx_build_factory("base", confoverrides=confoverrides)
    sphinx_build.build()
    index_html = sphinx_build.html_tree("index.html")

    # Search all the scripts and make sure one of them has the Google tag in there
    attr_found = False
    for script in index_html.select("script"):
        if script.attrs.get("data-domain") == "toto":
            attr_found = True
    assert attr_found is True


def test_show_nav_level(sphinx_build_factory) -> None:
    """The navbar items align with the proper part of the page."""
    confoverrides = {
        "html_theme_options.show_nav_level": 2,
    }
    sphinx_build = sphinx_build_factory("sidebars", confoverrides=confoverrides).build()

    # Both the column alignment and the margin should be changed
    index_html = sphinx_build.html_tree("section1/index.html")

    for details_elem in index_html.select("li.toctree-l1.has-children > details"):
        assert "open" in details_elem.attrs


# the switcher files tested in test_version_switcher_error_states, not all of them exist
switcher_files = ["switcher.json", "http://a.b/switcher.json", "missing_url.json"]


@pytest.mark.parametrize("url", switcher_files)
def test_version_switcher_error_states(
    sphinx_build_factory, file_regression, url
) -> None:
    """Regression test the version switcher dropdown HTML.

    Note that a lot of the switcher HTML gets populated by JavaScript,
    so we will not test the final behavior. This just tests for the basic
    structure.

    TODO: Find a way to test Javascript's behavior in populating the HTML.
    """
    confoverrides = {
        "html_theme_options": {
            **COMMON_CONF_OVERRIDES,
            "navbar_end": ["version-switcher"],
            "switcher": {
                "json_url": url,
                "version_match": "0.7.1",
            },
        }
    }
    factory = sphinx_build_factory("base", confoverrides=confoverrides)
    sphinx_build = factory.build(no_warning=False)

    if url == "switcher.json":  # this should work
        index = sphinx_build.html_tree("index.html")
        switcher = index.select(".navbar-header-items")[0].find(
            "script", string=re.compile(".version-switcher__container")
        )
        file_regression.check(
            switcher.prettify(), basename="navbar_switcher", extension=".html"
        )

    elif url == "http://a.b/switcher.json":  # this file doesn't exist"
        not_read = 'WARNING: The version switcher "http://a.b/switcher.json" file cannot be read due to the following error:\n'
        assert not_read in escape_ansi(sphinx_build.warnings).strip()

    elif url == "missing_url.json":  # this file is missing the url key for one version
        missing_url = (
            'WARNING: The version switcher "missing_url.json" file is malformed; '
            'at least one of the items is missing the "url" or "version" key'
        )
        assert escape_ansi(sphinx_build.warnings).strip() == missing_url


def test_theme_switcher(sphinx_build_factory, file_regression) -> None:
    """Regression test for the theme switcher button."""
    sphinx_build = sphinx_build_factory("base").build()
    switcher = (
        sphinx_build.html_tree("index.html")
        .find(string=re.compile("theme-switch-button"))
        .find_parent("script")
    )
    file_regression.check(
        switcher.prettify(), basename="navbar_theme", extension=".html"
    )


def test_shorten_link(sphinx_build_factory, file_regression) -> None:
    """Regression test for "edit on <provider>" link shortening."""
    sphinx_build = sphinx_build_factory("base").build()

    github = sphinx_build.html_tree("page1.html").select(".github-container")[0]
    file_regression.check(github.prettify(), basename="github_links", extension=".html")

    gitlab = sphinx_build.html_tree("page1.html").select(".gitlab-container")[0]
    file_regression.check(gitlab.prettify(), basename="gitlab_links", extension=".html")


def test_math_header_item(sphinx_build_factory, file_regression) -> None:
    """Regression test for math items in a header title."""
    sphinx_build = sphinx_build_factory("base").build()
    li = sphinx_build.html_tree("page2.html").select(".bd-navbar-elements li")[1]
    file_regression.check(li.prettify(), basename="math_header_item", extension=".html")


@pytest.mark.parametrize(
    ("style_names", "keyword_colors"),
    (
        pytest.param(("fake_foo", "fake_bar"), ("#204a87", "#66d9ef"), id="fake"),
        pytest.param(
            ("a11y-high-contrast-light", "a11y-high-contrast-dark"),
            ("#7928a1", "#dcc6e0"),
            id="real",
        ),
    ),
)
def test_pygments_fallbacks(sphinx_build_factory, style_names, keyword_colors) -> None:
    """Test that setting color themes works.

    NOTE: the expected keyword colors for fake_foo and fake_bar are the colors
    from the fallback styles (tango and monokai, respectively).
    """
    confoverrides = {
        "html_theme_options": {
            **COMMON_CONF_OVERRIDES,
            "pygment_light_style": style_names[0],
            "pygment_dark_style": style_names[1],
        },
    }
    sphinx_build = sphinx_build_factory("base", confoverrides=confoverrides).build(
        no_warning=False
    )
    warnings = sphinx_build.warnings.strip().split("\n")
    # see if our warnings worked
    if style_names[0].startswith("fake"):
        assert len(warnings) == 2
        re.match(r"Color theme fake_foo.*tango", warnings[0])
        re.match(r"Color theme fake_bar.*monokai", warnings[1])
    else:
        assert warnings == [""]
    # test that the rendered HTML has highlighting spans
    page_two = sphinx_build.html_tree("page2.html")
    keyword = (
        page_two.select(".highlight-python")[0].select(".highlight")[0].select(".k")[0]
    )
    assert str(keyword) == '<span class="k">as</span>'
    # test that the pygments CSS file specifies the expected colors
    css = Path(sphinx_build.outdir) / "_static" / "pygments.css"
    with open(css) as css_file:
        lines = css_file.readlines()
    assert lines[0].startswith('html[data-theme="light"]')
    for mode, color in dict(zip(["light", "dark"], keyword_colors)).items():
        regexp = re.compile(
            r'html\[data-theme="' + mode + r'"\].*\.k .*color: ' + color
        )
        matches = [regexp.match(line) is not None for line in lines]
        assert sum(matches) == 1


def test_deprecated_build_html(sphinx_build_factory, file_regression) -> None:
    """Test building the base html template with all the deprecated configs."""
    sphinx_build = sphinx_build_factory("deprecated")

    # Basic build with defaults
    sphinx_build.build(no_warning=False)
    assert (sphinx_build.outdir / "index.html").exists(), sphinx_build.outdir.glob("*")

    # check the deprecation warnings
    warnings = sphinx_build.warnings.strip("\n").split("\n")
    warnings = [w.lstrip("\x1b[91m").rstrip("\x1b[39;49;00m\n") for w in warnings]
    expected_warnings = ("",)
    assert len(warnings) == len(expected_warnings)
    for exp_warn in expected_warnings:
        assert exp_warn in sphinx_build.warnings

    index_html = sphinx_build.html_tree("index.html")
    subpage_html = sphinx_build.html_tree("section1/index.html")

    # Navbar structure
    navbar = index_html.select("div.navbar-header-items__center")[0]
    file_regression.check(navbar.prettify(), basename="navbar_ix", extension=".html")

    # Sidebar subpage
    # This re-uses the same HTML template used above (w/o deprecated config)
    # because they should still be the same.
    sidebar = subpage_html.select(".bd-sidebar")[0]
    file_regression.check(
        sidebar.prettify(), basename="sidebar_subpage", extension=".html"
    )

    # Secondary sidebar should not have in-page TOC if it is empty
    assert not sphinx_build.html_tree("page1.html").select("div.onthispage")

    # Secondary sidebar should not be present if page-level metadata given
    assert not sphinx_build.html_tree("page2.html").select("div.bd-sidebar-secondary")


def test_empty_templates(sphinx_build_factory) -> None:
    """If a template is empty (e.g., via a config), it should be removed."""
    # When configured to be gone, the template should be removed w/ its parent.
    # ABlog needs to be added so we can test that template rendering works w/ it.
    confoverrides = {
        "html_show_sourcelink": False,
    }
    sphinx_build = sphinx_build_factory("base", confoverrides=confoverrides).build()
    html = sphinx_build.html_tree("page1.html")

    # We've set this to false in the config so the template shouldn't show up at all
    assert not html.select(".tocsection.sourcelink")

    # Should not be any icon link wrapper because none are given in conf
    assert not html.select(".navbar-icon-links")


def test_translations(sphinx_build_factory) -> None:
    """Test that basic translation functionality works.

    This will build our test site with the French language, and test
    that a few phrases are in French.

    We use this test to catch regressions if we change wording without
    changing the translation files.
    """
    confoverrides = {
        "language": "fr",
        "html_context": {
            "github_user": "pydata",
            "github_repo": "pydata-sphinx-theme",
            "github_version": "main",
        },
        "html_theme_options": {
            "use_edit_page_button": True,
        },
    }
    sphinx_build = sphinx_build_factory("base", confoverrides=confoverrides).build()

    # Use a section page so that we have section navigation in the sidebar
    index = sphinx_build.html_tree("section1/index.html")

    sidebar_primary = index.select(".bd-sidebar-primary")[0]
    assert "Navigation de la section" in str(sidebar_primary)

    sidebar_secondary = index.select(".bd-sidebar-secondary")[0]
    assert "Montrer le code source" in str(sidebar_secondary)
    assert "Modifier sur GitHub" in str(sidebar_secondary)

    header = index.select(".bd-header")[0]
    assert "clair/sombre" in str(header)

    footer = index.select(".bd-footer")[0]
    assert "Copyright" in str(footer)
    assert "Créé en utilisant" in str(footer)
    assert "Construit avec le" in str(footer)

    footer_article = index.select(".prev-next-area")[0]
    assert "précédent" in str(footer_article)
    assert "page suivante" in str(footer_article)

    # Search bar
    # TODO: Add translations where there are english phrases below
    assert "Search the docs" in str(index.select(".bd-search")[0])


def test_render_secondary_sidebar_list(sphinx_build_factory) -> None:
    """Test that the secondary sidebar can be built with a list of templates."""
    confoverrides = {
        "html_context": {
            "github_user": "pydata",
            "github_repo": "pydata-sphinx-theme",
            "github_version": "main",
        },
        "html_theme_options": {
            "use_edit_page_button": True,
            "secondary_sidebar_items": ["page-toc", "edit-this-page"],
        },
    }
    sphinx_build = sphinx_build_factory("sidebars", confoverrides=confoverrides)
    # Basic build with defaults
    sphinx_build.build()

    # Check that the page-toc template gets rendered
    assert sphinx_build.html_tree("index.html").select("div.page-toc")
    assert sphinx_build.html_tree("section1/index.html").select("div.page-toc")
    assert sphinx_build.html_tree("section2/index.html").select("div.page-toc")

    # Check that the edit-this-page template gets rendered
    assert sphinx_build.html_tree("index.html").select("div.editthispage")
    assert sphinx_build.html_tree("section1/index.html").select("div.editthispage")
    assert sphinx_build.html_tree("section2/index.html").select("div.editthispage")

    # Check that sourcelink is not rendered
    assert not sphinx_build.html_tree("index.html").select("div.sourcelink")
    assert not sphinx_build.html_tree("section1/index.html").select("div.sourcelink")
    assert not sphinx_build.html_tree("section2/index.html").select("div.sourcelink")


def test_render_secondary_sidebar_dict(sphinx_build_factory) -> None:
    """Test that the secondary sidebar can be built with a dict of templates."""
    confoverrides = {
        "html_context": {
            "github_user": "pydata",
            "github_repo": "pydata-sphinx-theme",
            "github_version": "main",
        },
        "html_theme_options": {
            **COMMON_CONF_OVERRIDES,
            "use_edit_page_button": True,
            "secondary_sidebar_items": {
                "**": ["page-toc", "edit-this-page"],
                "section1/index": [],
                "section2/index": ["sourcelink"],
            },
        },
    }
    sphinx_build = sphinx_build_factory("sidebars", confoverrides=confoverrides)
    # Basic build with defaults
    sphinx_build.build()

    # Check that the page-toc template gets rendered
    # (but not for section1/index or section2/*)
    assert sphinx_build.html_tree("index.html").select("div.page-toc")
    assert not sphinx_build.html_tree("section1/index.html").select("div.page-toc")
    assert not sphinx_build.html_tree("section2/index.html").select("div.page-toc")

    # Check that the edit-this-page template gets rendered
    # (but not for section1/index or section2/*)
    assert sphinx_build.html_tree("index.html").select("div.editthispage")
    assert not sphinx_build.html_tree("section1/index.html").select("div.editthispage")
    assert not sphinx_build.html_tree("section2/index.html").select("div.editthispage")

    # Check that sourcelink is only rendered for section2/*
    assert not sphinx_build.html_tree("index.html").select("div.sourcelink")
    assert not sphinx_build.html_tree("section1/index.html").select("div.sourcelink")
    assert sphinx_build.html_tree("section2/index.html").select("div.sourcelink")

<<<<<<< HEAD
=======
    # Check that the secondary sidebar is completely removed for section1/index
    assert not sphinx_build.html_tree("section1/index.html").select(
        "div.bd-sidebar-secondary"
    )

>>>>>>> 99f9b1c2

def test_render_secondary_sidebar_dict_glob_subdir(sphinx_build_factory) -> None:
    """Test that the secondary sidebar can be built with a dict of templates that globs a subdir."""
    confoverrides = {
        "html_context": {
            "github_user": "pydata",
            "github_repo": "pydata-sphinx-theme",
            "github_version": "main",
        },
        "html_theme_options": {
            **COMMON_CONF_OVERRIDES,
            "use_edit_page_button": True,
            "secondary_sidebar_items": {
                "section1/index": [],
                "section2/*": ["sourcelink"],
            },
        },
    }
    sphinx_build = sphinx_build_factory("sidebars", confoverrides=confoverrides)
    # Basic build with defaults
    sphinx_build.build()

    # Check that the no page-toc template gets rendered
    assert not sphinx_build.html_tree("section1/index.html").select("div.page-toc")
    assert not sphinx_build.html_tree("section2/index.html").select("div.page-toc")
    assert not sphinx_build.html_tree("section2/page1.html").select("div.page-toc")

    # Check that no edit-this-page template gets rendered
    assert not sphinx_build.html_tree("section1/index.html").select("div.editthispage")
    assert not sphinx_build.html_tree("section2/index.html").select("div.editthispage")
    assert not sphinx_build.html_tree("section2/page1.html").select("div.editthispage")

    # Check that sourcelink is only rendered for section2/*
    assert not sphinx_build.html_tree("section1/index.html").select("div.sourcelink")
    assert sphinx_build.html_tree("section2/index.html").select("div.sourcelink")
    assert sphinx_build.html_tree("section2/page1.html").select("div.sourcelink")


def test_render_secondary_sidebar_dict_multiple_glob_matches(
    sphinx_build_factory,
) -> None:
    """Test that the secondary sidebar builds with a template dict with two conflicting globs.

    The last specified glob pattern should win, but a warning should be emitted with the
    offending pattern and affected pagenames.
    """
    confoverrides = {
        "html_context": {
            "github_user": "pydata",
            "github_repo": "pydata-sphinx-theme",
            "github_version": "main",
        },
        "html_theme_options": {
            **COMMON_CONF_OVERRIDES,
            "use_edit_page_button": True,
            "secondary_sidebar_items": {
                "**": [
                    "page-toc",
                    "edit-this-page",
                ],  # <-- Some pages match both patterns
                "section1/index": [],
                "section2/*": ["sourcelink"],  # <-- Some pages match both patterns
            },
        },
    }
    sphinx_build = sphinx_build_factory(
        "sidebars",
        confoverrides=confoverrides,
    )
    # Basic build with defaults
    sphinx_build.build(no_warning=False)

    # Check that the proper warnings are emitted for the affected pages
    for page in ["section2/index", "section2/page1"]:
        assert (
            f"WARNING: Page {page} matches two wildcard patterns "
            "in secondary_sidebar_items: ** and section2/*"
        ) in sphinx_build.warnings

    # Check that the page-toc template gets rendered
    # (but not for section1/index or section2/*)
    assert sphinx_build.html_tree("index.html").select("div.page-toc")
    assert not sphinx_build.html_tree("section1/index.html").select("div.page-toc")
    assert not sphinx_build.html_tree("section2/index.html").select("div.page-toc")
    assert not sphinx_build.html_tree("section2/page1.html").select("div.page-toc")

    # Check that the edit-this-page template gets rendered
    # (but not for section1/index or section2/*)
    assert sphinx_build.html_tree("index.html").select("div.editthispage")
    assert not sphinx_build.html_tree("section1/index.html").select("div.editthispage")
    assert not sphinx_build.html_tree("section2/index.html").select("div.editthispage")
    assert not sphinx_build.html_tree("section2/page1.html").select("div.editthispage")

    # Check that sourcelink is only rendered for section2/*
    assert not sphinx_build.html_tree("index.html").select("div.sourcelink")
    assert not sphinx_build.html_tree("section1/index.html").select("div.sourcelink")
    assert sphinx_build.html_tree("section2/index.html").select("div.sourcelink")
    assert sphinx_build.html_tree("section2/page1.html").select("div.sourcelink")


def test_role_main_for_search_highlights(sphinx_build_factory):
    """Sphinx searchtools.js looks for [role="main"], so make sure it's there.

    This is a regression test. See #1676.
    """
    sphinx_build = sphinx_build_factory("base").build()
<<<<<<< HEAD
    assert sphinx_build.html_tree("index.html").select_one('[role="main"]')
=======
    assert sphinx_build.html_tree("index.html").select_one('[role="main"]')


def test_sidebar_secondary_templates_all_empty(sphinx_build_factory) -> None:
    """Test that the secondary sidebar is removed if all templates are empty."""
    confoverrides = {
        "html_theme_options": {
            **COMMON_CONF_OVERRIDES,
            "secondary_sidebar_items": ["page-toc", "sourcelink"],
        },
        "html_show_sourcelink": False,
    }

    # The page-toc component is empty because there is no in-page toc for page1
    # The sourcelink component is empty because we disabled it in configuration
    # Hence the secondary sidebar has all its templates empty and should be removed
    sphinx_build = sphinx_build_factory("base", confoverrides=confoverrides).build()
    assert not sphinx_build.html_tree("page1.html").select("div.bd-sidebar-secondary")
>>>>>>> 99f9b1c2
<|MERGE_RESOLUTION|>--- conflicted
+++ resolved
@@ -1035,14 +1035,6 @@
     assert not sphinx_build.html_tree("section1/index.html").select("div.sourcelink")
     assert sphinx_build.html_tree("section2/index.html").select("div.sourcelink")
 
-<<<<<<< HEAD
-=======
-    # Check that the secondary sidebar is completely removed for section1/index
-    assert not sphinx_build.html_tree("section1/index.html").select(
-        "div.bd-sidebar-secondary"
-    )
-
->>>>>>> 99f9b1c2
 
 def test_render_secondary_sidebar_dict_glob_subdir(sphinx_build_factory) -> None:
     """Test that the secondary sidebar can be built with a dict of templates that globs a subdir."""
@@ -1149,11 +1141,7 @@
     This is a regression test. See #1676.
     """
     sphinx_build = sphinx_build_factory("base").build()
-<<<<<<< HEAD
     assert sphinx_build.html_tree("index.html").select_one('[role="main"]')
-=======
-    assert sphinx_build.html_tree("index.html").select_one('[role="main"]')
-
 
 def test_sidebar_secondary_templates_all_empty(sphinx_build_factory) -> None:
     """Test that the secondary sidebar is removed if all templates are empty."""
@@ -1169,5 +1157,4 @@
     # The sourcelink component is empty because we disabled it in configuration
     # Hence the secondary sidebar has all its templates empty and should be removed
     sphinx_build = sphinx_build_factory("base", confoverrides=confoverrides).build()
-    assert not sphinx_build.html_tree("page1.html").select("div.bd-sidebar-secondary")
->>>>>>> 99f9b1c2
+    assert not sphinx_build.html_tree("page1.html").select("div.bd-sidebar-secondary")