"""All the tests performed in the pydata-sphinx-theme test suit."""

import re
from pathlib import Path

import pytest
import sphinx.errors
from pydata_sphinx_theme.utils import escape_ansi

COMMON_CONF_OVERRIDES = dict(
    navigation_with_keys=False,
    surface_warnings=True,
)


def test_build_html(sphinx_build_factory, file_regression) -> None:
    """Test building the base html template and config."""
    sphinx_build = sphinx_build_factory("base")

    # Basic build with defaults
    sphinx_build.build()
    assert (sphinx_build.outdir / "index.html").exists(), sphinx_build.outdir.glob("*")

    index_html = sphinx_build.html_tree("index.html")
    subpage_html = sphinx_build.html_tree("section1/index.html")

    # Navbar structure
    navbar = index_html.select("div.navbar-header-items__center")[0]
    file_regression.check(navbar.prettify(), basename="navbar_ix", extension=".html")

    # Sidebar subpage
    sidebar = subpage_html.select(".bd-sidebar")[0]
    file_regression.check(
        sidebar.prettify(), basename="sidebar_subpage", extension=".html"
    )

    # Secondary sidebar should not have in-page TOC if it is empty
    assert not sphinx_build.html_tree("page1.html").select("div.onthispage")

    # Secondary sidebar should not be present if page-level metadata given
    assert not sphinx_build.html_tree("page2.html").select("div.bd-sidebar-secondary")


def test_toc_visibility(sphinx_build_factory) -> None:
    """Test that setting TOC level visibility works as expected."""
    confoverrides = {
        "html_theme_options.show_toc_level": 2,
        "html_theme_options.navigation_with_keys": False,
    }
    sphinx_build = sphinx_build_factory("base", confoverrides=confoverrides).build()
    index_html = sphinx_build.html_tree("index.html")

    # The 3rd level headers should be visible, but not the fourth-level
    assert "visible" in index_html.select(".toc-h2 ul")[0].attrs["class"]
    assert "visible" not in index_html.select(".toc-h3 ul")[0].attrs["class"]


def test_icon_links(sphinx_build_factory, file_regression) -> None:
    """Test that setting icon links are rendered in the documentation."""
    html_theme_options_icon_links = {
        "navigation_with_keys": False,
        "icon_links": [
            {
                "name": "FONTAWESOME",
                "url": "https://site1.org",
                "icon": "FACLASS",
                "type": "fontawesome",
            },
            {
                "name": "FONTAWESOME DEFAULT",
                "url": "https://site2.org",
                "icon": "FADEFAULTCLASS",
                # No type so we can test that the default is fontawesome
            },
            {
                "name": "LOCAL FILE",
                "url": "https://site3.org",
                "icon": "emptylogo.png",  # Logo is our only test site img
                "type": "local",
            },
            {
                "name": "WRONG TYPE",
                "url": "https://site4.org",
                "icon": "WRONG TYPE",
                # Because the type is inccorect, this should output an error `span`
                "type": "incorrecttype",
            },
            {
                "name": "URL",
                "url": "https://site5.org",
                "icon": "https://site5.org/image.svg",
                "type": "url",
            },
            {
                "name": "FONTAWESOME",
                "url": "https://site1.org",
                "icon": "FACLASS",
                "type": "fontawesome",
                "attributes": {
                    # This should over-ride the href above
                    "href": "https://override.com",
                    # This should add a new icon link attribute
                    "foo": "bar",
                    # CSS classes should be totally overwritten
                    "class": "overridden classes",
                },
            },
        ],
    }
    confoverrides = {"html_theme_options": html_theme_options_icon_links}

    sphinx_build = sphinx_build_factory("base", confoverrides=confoverrides).build()
    # Navbar should have the right icons
    icon_links = sphinx_build.html_tree("index.html").select(".navbar-icon-links")[0]
    file_regression.check(
        icon_links.prettify(), basename="navbar_icon_links", extension=".html"
    )


@pytest.mark.parametrize(
    "confoverrides,expected_alt_text",
    (
        [dict(), "PyData Tests  documentation - Home"],
        [dict(html_theme_options=dict(logo=dict(text="Foo"))), ""],
        [dict(html_theme_options=dict(logo=dict(text="Foo", alt_text="Bar"))), "Bar"],
    ),
)
def test_logo_alt_text(sphinx_build_factory, confoverrides, expected_alt_text) -> None:
    """Test our alt-text fallback mechanism."""
    confoverrides["html_theme_options"] = (
        confoverrides.get("html_theme_options", False) or dict()
    )
    confoverrides["html_theme_options"].update({"navigation_with_keys": False})
    sphinx_build = sphinx_build_factory("base", confoverrides=confoverrides).build()
    index_html = sphinx_build.html_tree("index.html")
    logo_image = index_html.select(".navbar-brand img")[0]
    assert logo_image.attrs["alt"] == expected_alt_text


def test_logo_basic(sphinx_build_factory) -> None:
    """Test that the logo is shown by default, project title if no logo."""
    sphinx_build = sphinx_build_factory("base").build()

    # By default logo is shown
    index_html = sphinx_build.html_tree("index.html")
    assert index_html.select(".navbar-brand img")
    assert "emptylogo" in str(index_html.select(".navbar-brand")[0])
    assert not index_html.select(".navbar-brand")[0].text.strip()


def test_logo_no_image(sphinx_build_factory) -> None:
    """Test that the text is shown if no image specified."""
    confoverrides = {
        "html_logo": "",
        "html_theme_options.navigation_with_keys": False,
    }
    sphinx_build = sphinx_build_factory("base", confoverrides=confoverrides).build()
    index_html = sphinx_build.html_tree("index.html")
    assert "PyData Tests" in index_html.select(".navbar-brand")[0].text.strip()
    assert "emptylogo" not in str(index_html.select(".navbar-brand")[0])


def test_logo_two_images(sphinx_build_factory) -> None:
    """Test that the logo image / text is correct when both dark / light given."""
    # Test with a specified title and a dark logo
    confoverrides = {
        "html_theme_options": {
            "navigation_with_keys": False,
            "logo": {
                "text": "Foo Title",
                "image_dark": "_static/emptydarklogo.png",
            },
        },
    }
    sphinx_build = sphinx_build_factory("base", confoverrides=confoverrides).build()
    index_html = sphinx_build.html_tree("index.html")
    index_str = str(index_html.select(".navbar-brand")[0])
    assert "emptylogo" in index_str
    assert "emptydarklogo" in index_str
    assert "Foo Title" in index_str


def test_primary_logo_is_light_when_no_default_mode(sphinx_build_factory) -> None:
    """Test that the primary logo image is light when no default mode is set."""
    # Ensure no default mode is set
    confoverrides = {
        "html_context": {},
        "html_theme_options.navigation_with_keys": False,
    }
    sphinx_build = sphinx_build_factory("base", confoverrides=confoverrides).build()
    index_html = sphinx_build.html_tree("index.html")
    navbar_brand = index_html.select(".navbar-brand")[0]
    assert navbar_brand.find("img", class_="only-light") is not None
    assert navbar_brand.find("script", string=re.compile("only-dark")) is not None


def test_primary_logo_is_light_when_default_mode_is_set_to_auto(
    sphinx_build_factory,
) -> None:
    """Test that the primary logo image is light when default is set to auto."""
    # Ensure no default mode is set
    confoverrides = {
        "html_context": {"default_mode": "auto"},
        "html_theme_options.navigation_with_keys": False,
    }
    sphinx_build = sphinx_build_factory("base", confoverrides=confoverrides).build()
    index_html = sphinx_build.html_tree("index.html")
    navbar_brand = index_html.select(".navbar-brand")[0]
    assert navbar_brand.find("img", class_="only-light") is not None
    assert navbar_brand.find("script", string=re.compile("only-dark")) is not None


def test_primary_logo_is_light_when_default_mode_is_light(sphinx_build_factory) -> None:
    """Test that the primary logo image is light when default mode is set to light."""
    # Ensure no default mode is set
    confoverrides = {
        "html_context": {"default_mode": "light"},
        "html_theme_options.navigation_with_keys": False,
    }
    sphinx_build = sphinx_build_factory("base", confoverrides=confoverrides).build()
    index_html = sphinx_build.html_tree("index.html")
    navbar_brand = index_html.select(".navbar-brand")[0]
    assert navbar_brand.find("img", class_="only-light") is not None
    assert navbar_brand.find("script", string=re.compile("only-dark")) is not None


def test_primary_logo_is_dark_when_default_mode_is_dark(sphinx_build_factory) -> None:
    """Test that the primary logo image is dark when default mode is set to dark."""
    # Ensure no default mode is set
    confoverrides = {
        "html_context": {"default_mode": "dark"},
        "html_theme_options.navigation_with_keys": False,
    }
    sphinx_build = sphinx_build_factory("base", confoverrides=confoverrides).build()
    index_html = sphinx_build.html_tree("index.html")
    navbar_brand = index_html.select(".navbar-brand")[0]
    assert navbar_brand.find("img", class_="only-dark") is not None
    assert navbar_brand.find("script", string=re.compile("only-light")) is not None


def test_logo_missing_image(sphinx_build_factory) -> None:
    """Test that a missing image will raise a warning."""
    # Test with a specified title and a dark logo
    confoverrides = {
        "html_theme_options": {
            **COMMON_CONF_OVERRIDES,
            "logo": {
                # The logo is actually in _static
                "image_dark": "emptydarklogo.png",
            },
        },
    }
    sphinx_build = sphinx_build_factory("base", confoverrides=confoverrides).build(
        no_warning=False
    )
    assert "image logo does not exist" in escape_ansi(sphinx_build.warnings).strip()


def test_logo_external_link(sphinx_build_factory) -> None:
    """Test that the logo link is correct for external URLs."""
    # Test with a specified external logo link
    test_url = "https://secure.example.com"
    confoverrides = {
        "html_theme_options": {
            "navigation_with_keys": False,
            "logo": {
                "link": test_url,
            },
        },
    }
    sphinx_build = sphinx_build_factory("base", confoverrides=confoverrides).build()
    index_html = sphinx_build.html_tree("index.html")
    index_str = str(index_html.select(".navbar-brand")[0])
    assert f'href="{test_url}"' in index_str


def test_logo_external_image(sphinx_build_factory) -> None:
    """Test that the logo link is correct for external URLs."""
    # Test with a specified external logo image source
    test_url = "https://pydata.org/wp-content/uploads/2019/06/pydata-logo-final.png"
    confoverrides = {
        "html_theme_options": {
            "navigation_with_keys": False,
            "logo": {
                "image_dark": test_url,
            },
        },
    }
    sphinx_build = sphinx_build_factory("base", confoverrides=confoverrides).build()
    index_html = sphinx_build.html_tree("index.html")
    index_str = str(index_html.select(".navbar-brand")[0])
    assert f'src="{test_url}"' in index_str


def test_logo_template_rejected(sphinx_build_factory) -> None:
    """Test that dynamic Sphinx templates are not accepted as logo files."""
    # Test with a specified external logo image source
    confoverrides = {
        "html_theme_options": {
            "navigation_with_keys": False,
            "logo": {
                "image_dark": "image_dark_t",
            },
        },
    }
    with pytest.raises(sphinx.errors.ExtensionError, match="static logo image"):
        sphinx_build_factory("base", confoverrides=confoverrides).build()


def test_sticky_header(sphinx_build_factory):
    """Regression test, see #1630. Sticky header should be direct descendant of body."""
    sphinx_build = sphinx_build_factory("test_navbar_no_in_page_headers").build()
    index_html = sphinx_build.html_tree("index.html")
    assert index_html.select_one("body > .bd-header")


@pytest.mark.parametrize(
    "align,klass",
    [
        ("content", ("col-lg-3", "col-lg-9", "me-auto")),
        ("left", ("", "", "me-auto")),
        ("right", ("", "", "ms-auto")),
    ],
)
def test_navbar_align(align, klass, sphinx_build_factory) -> None:
    """The navbar items align with the proper part of the page."""
    confoverrides = {
        "html_theme_options.navbar_align": align,
        "html_theme_options.navigation_with_keys": False,
    }
    sphinx_build = sphinx_build_factory("base", confoverrides=confoverrides).build()
    index_html = sphinx_build.html_tree("index.html")
    if klass[0]:
        header_start = index_html.select(".navbar-header-items__start")[0]
        assert klass[0] in header_start.attrs["class"]
    if klass[1]:
        header_items = index_html.select(".navbar-header-items")[0]
        assert klass[1] in header_items.attrs["class"]
    header_center = index_html.select(".navbar-header-items__center")[0]
    assert klass[2] in header_center.attrs["class"]


def test_navbar_no_in_page_headers(sphinx_build_factory, file_regression) -> None:
    """Test navbar elements did not change (regression test)."""
    # https://github.com/pydata/pydata-sphinx-theme/issues/302
    sphinx_build = sphinx_build_factory("test_navbar_no_in_page_headers").build()

    index_html = sphinx_build.html_tree("index.html")
    navbar = index_html.select("ul.bd-navbar-elements")[0]
    file_regression.check(navbar.prettify(), extension=".html")


@pytest.mark.parametrize("n_links", (0, 4, 8))  # 0 = only dropdown, 8 = no dropdown
def test_navbar_header_dropdown(sphinx_build_factory, n_links) -> None:
    """Test whether dropdown appears based on number of header links + config."""
    extra_links = [{"url": f"https://{ii}.org", "name": ii} for ii in range(3)]

    confoverrides = {
        "html_theme_options": {
            "navigation_with_keys": False,
            "external_links": extra_links,
            "header_links_before_dropdown": n_links,
        }
    }
    sphinx_build = sphinx_build_factory("base", confoverrides=confoverrides).build()
    index_html = sphinx_build.html_tree("index.html")
    navbar = index_html.select("ul.bd-navbar-elements")[0]
    dropdowns = navbar.select("li.dropdown")
    standalone_links = navbar.select(".navbar-nav > li.nav-item:not(.dropdown)")
    if n_links == 0:
        # There should be *only* a dropdown and no standalone links
        assert len(dropdowns) == 1 and not standalone_links
    if n_links == 4:
        # There should be `n_links` standalone links, and a dropdown
        assert len(standalone_links) == n_links and len(dropdowns) == 1
    if n_links == 8:
        # There should be no dropdown and only standalone links
        assert standalone_links and not dropdowns


@pytest.mark.parametrize("dropdown_text", (None, "Other"))  # None -> default "More"
def test_navbar_header_dropdown_button(sphinx_build_factory, dropdown_text) -> None:
    """Test whether dropdown button text is configurable."""
    if dropdown_text:
        confoverrides = {
            "html_theme_options": {
                "navigation_with_keys": False,
                "header_links_before_dropdown": 2,
                "header_dropdown_text": dropdown_text,
            }
        }
    else:
        confoverrides = {
            "html_theme_options": {
                "navigation_with_keys": False,
                "header_links_before_dropdown": 2,
            }
        }
    sphinx_build = sphinx_build_factory("base", confoverrides=confoverrides).build()
    index_html = sphinx_build.html_tree("index.html")
    navbar = index_html.select("ul.bd-navbar-elements")[0]
    button_text = str(navbar.select("button")[0])
    if dropdown_text:
        # The dropdown text should be "Other"
        assert dropdown_text in button_text
    else:
        # The dropdown text should be "More"
        assert "More" in button_text


def test_sidebars_captions(sphinx_build_factory, file_regression) -> None:
    """Test that the captions are rendered."""
    sphinx_build = sphinx_build_factory("sidebars").build()

    subindex_html = sphinx_build.html_tree("section1/index.html")

    # Sidebar structure with caption
    sidebar = subindex_html.select("nav.bd-docs-nav")[0]
    file_regression.check(sidebar.prettify(), extension=".html")


def test_sidebars_nested_page(sphinx_build_factory, file_regression) -> None:
    """Test that nested pages are shown in the sidebar."""
    sphinx_build = sphinx_build_factory("sidebars").build()

    subindex_html = sphinx_build.html_tree("section1/subsection1/page1.html")

    # For nested (uncollapsed) page, the label included `checked=""`
    sidebar = subindex_html.select("nav.bd-docs-nav")[0]
    file_regression.check(sidebar.prettify(), extension=".html")


def test_sidebars_level2(sphinx_build_factory, file_regression) -> None:
    """Test sidebars in a second-level page w/ children."""
    confoverrides = {
        "templates_path": ["_templates_sidebar_level2"],
        "html_theme_options.navigation_with_keys": False,
    }
    sphinx_build = sphinx_build_factory("sidebars", confoverrides=confoverrides).build()

    subindex_html = sphinx_build.html_tree("section1/subsection1/index.html")

    # Sidebar structure
    sidebar = subindex_html.select("nav.bd-docs-nav")[0]
    file_regression.check(sidebar.prettify(), extension=".html")


def test_sidebars_show_nav_level0(sphinx_build_factory) -> None:
    """Regression test for show_nav_level:0 when the toc is divided into parts.

    Testing both home page and a subsection page for correct elements.
    """
    confoverrides = {
        "html_theme_options.show_nav_level": 0,
        "html_theme_options.navigation_with_keys": False,
    }
    sphinx_build = sphinx_build_factory("sidebars", confoverrides=confoverrides).build()

    # 1. Home Page
    index_html = sphinx_build.html_tree("section1/index.html")
    sidebar = index_html.select("nav.bd-docs-nav")[0]

    # check if top-level ul is present
    ul = sidebar.find("ul")
    assert "list-caption" in ul.attrs["class"]

    # get all li elements
    li = ul.select("li")

    # part li
    assert "toctree-l0 has-children" in " ".join(li[0].attrs["class"])
    assert "caption-text" in li[0].select("p span")[0].attrs["class"]
    assert "label-parts" in li[0].find("label").attrs["class"]

    # basic checks on other levels
    assert "toctree-l1 has-children" in " ".join(li[1].attrs["class"])
    assert "toctree-l2" in li[2].attrs["class"]

    # 2. Subsection Page
    subsection_html = sphinx_build.html_tree("section1/subsection1/index.html")
    sidebar = subsection_html.select("nav.bd-docs-nav")[0]

    # get all input elements
    input_elem = sidebar.select("input")

    # all input elements should be collapsed in this page
    for ii in input_elem:
        assert "checked" in ii.attrs


def test_included_toc(sphinx_build_factory) -> None:
    """Test that Sphinx project containing TOC (.. toctree::) included via .. include:: can be successfully built."""
    # Regression test for bug resolved in #347.
    # Tests mainly makes sure that the sphinx_build.build() does not raise exception.
    # https://github.com/pydata/pydata-sphinx-theme/pull/347

    sphinx_build = sphinx_build_factory("test_included_toc").build()
    included_page_html = sphinx_build.html_tree("included-page.html")
    assert included_page_html is not None


def test_footer(sphinx_build_factory) -> None:
    """Test for expected footer contents."""
    overrides = {
        "html_theme_options.footer_start": ["copyright.html"],
        "html_theme_options.footer_center": ["sphinx-version.html"],
    }
    sphinx_build = sphinx_build_factory("base", confoverrides=overrides).build()
    index_html = sphinx_build.html_tree("index.html")
    footer_sta = index_html.select("div.footer-items__start")[0]
    footer_ctr = index_html.select("div.footer-items__center")[0]
    footer_end = index_html.select("div.footer-items__end")[0]
    assert "Pydata community" in footer_sta.text
    assert "Created using" in footer_ctr.text
    assert "Built with the" in footer_end.text


# html contexts for `show_edit_button`

# these are "good" context fragments that should yield a working link
good_edits = [
    [
        {
            "github_user": "foo",
            "github_repo": "bar",
            "github_version": "HEAD",
            "doc_path": "docs",
        },
        ("Edit on GitHub", "https://github.com/foo/bar/edit/HEAD/docs/index.rst"),
    ],
    [
        {
            "gitlab_user": "foo",
            "gitlab_repo": "bar",
            "gitlab_version": "HEAD",
            "doc_path": "docs",
        },
        ("Edit on GitLab", "https://gitlab.com/foo/bar/-/edit/HEAD/docs/index.rst"),
    ],
    [
        {
            "bitbucket_user": "foo",
            "bitbucket_repo": "bar",
            "bitbucket_version": "HEAD",
            "doc_path": "docs",
        },
        (
            "Edit on Bitbucket",
            "https://bitbucket.org/foo/bar/src/HEAD/docs/index.rst?mode=edit",
        ),
    ],
]


# copy the "good" ones, ensure `doc_path` is agnostic to trailing slashes
slash_edits = [
    [
        {
            # add slashes to doc_path:
            key: f"{value}/" if key == "doc_path" else value
            for key, value in html_context.items()
        },
        # the text and URL do not change
        text_and_url,
    ]
    for html_context, text_and_url in good_edits
]

# copy the "good" ones, provide a `<whatever>_url` based off the default
providers = [
    [
        dict(
            # copy all the values
            **html_context,
            # add a provider url
            **{f"{provider}_url": f"https://{provider}.example.com"},
        ),
        (
            text,
            f"""https://{provider}.example.com/foo/{url.split("/foo/")[1]}""",
        ),
    ]
    for html_context, (text, url) in good_edits
    for provider in ["github", "gitlab", "bitbucket"]
    if provider in text.lower()
]

# missing any of the values should fail
bad_edits = [
    [
        {
            # copy all the values
            key: value
            for key, value in html_context.items()
            # but not `<provider>_version`
            if "_version" not in key
        },
        None,
    ]
    for html_context, _ in good_edits
]

# a good custom URL template
good_custom = [
    [
        {
            "edit_page_url_template": (
                "https://dvcs.example.com/foo/bar/edit/HEAD/{{ file_name }}"
            )
        },
        ("Edit", "https://dvcs.example.com/foo/bar/edit/HEAD/index.rst"),
    ]
]

# a good custom URL template with an additional provider name
good_custom_with_provider = [
    [
        {
            "edit_page_url_template": (
                "https://dvcs.example.com/foo/bar/edit/HEAD/{{ file_name }}"
            ),
            "edit_page_provider_name": "FooProvider",
        },
        ("Edit on FooProvider", "https://dvcs.example.com/foo/bar/edit/HEAD/index.rst"),
    ]
]

# a bad custom URL template
bad_custom = [
    [
        # it's missing a reference to {{ file_name }}
        {"edit_page_url_template": "http://has-no-file-name"},
        None,
    ]
]

all_edits = [
    *good_edits,
    *slash_edits,
    *bad_edits,
    *good_custom,
    *bad_custom,
    *providers,
]


@pytest.mark.parametrize("html_context,edit_text_and_url", all_edits)
def test_edit_page_url(sphinx_build_factory, html_context, edit_text_and_url) -> None:
    """Test the edit this page generated link."""
    confoverrides = {
        "html_theme_options.navigation_with_keys": False,
        "html_theme_options.use_edit_page_button": True,
        "html_context": html_context,
    }
    sphinx_build = sphinx_build_factory("base", confoverrides=confoverrides)

    if edit_text_and_url is None:
        with pytest.raises(
            sphinx.errors.ExtensionError, match="Missing required value"
        ):
            sphinx_build.build()
        return

    edit_text, edit_url = edit_text_and_url
    sphinx_build.build()
    index_html = sphinx_build.html_tree("index.html")
    edit_link = index_html.select(".editthispage a")
    assert edit_link, "no edit link found"
    assert edit_link[0].attrs["href"] == edit_url, f"edit link didn't match {edit_link}"
    # First child is the icon
    assert (
        list(edit_link[0].strings)[1].strip() == edit_text
    ), f"edit text didn't match {edit_text}"


@pytest.mark.parametrize(
    "provider,tags",
    [
        # google analytics
        (
            {"html_theme_options.analytics": {"google_analytics_id": "G-XXXXX"}},
            ["gtag", "G-XXXXX"],
        ),
        # google and plausible
        (
            {
                "html_theme_options.analytics": {
                    "google_analytics_id": "G-XXXXX",
                    "plausible_analytics_domain": "toto",
                    "plausible_analytics_url": "http://.../script.js",
                }
            },
            ["gtag", "G-XXXXX"],
        ),
    ],
)
def test_analytics(sphinx_build_factory, provider, tags) -> None:
    """Check the Google analytics."""
    confoverrides = provider
    confoverrides.update({"html_theme_options.navigation_with_keys": False})
    sphinx_build = sphinx_build_factory("base", confoverrides=confoverrides)
    sphinx_build.build()
    index_html = sphinx_build.html_tree("index.html")

    # Search all the scripts and make sure one of them has the Google tag in there
    tags_found = False
    for script in index_html.select("script"):
        if script.string and tags[0] in script.string and tags[1] in script.string:
            tags_found = True
    assert tags_found is True


def test_plausible(sphinx_build_factory) -> None:
    """Test the Plausible analytics."""
    provider = {
        "html_theme_options.navigation_with_keys": False,
        "html_theme_options.analytics": {
            "plausible_analytics_domain": "toto",
            "plausible_analytics_url": "http://.../script.js",
        },
    }
    confoverrides = provider
    sphinx_build = sphinx_build_factory("base", confoverrides=confoverrides)
    sphinx_build.build()
    index_html = sphinx_build.html_tree("index.html")

    # Search all the scripts and make sure one of them has the Google tag in there
    attr_found = False
    for script in index_html.select("script"):
        if script.attrs.get("data-domain") == "toto":
            attr_found = True
    assert attr_found is True


def test_show_nav_level(sphinx_build_factory) -> None:
    """The navbar items align with the proper part of the page."""
    confoverrides = {
        "html_theme_options.navigation_with_keys": False,
        "html_theme_options.show_nav_level": 2,
    }
    sphinx_build = sphinx_build_factory("sidebars", confoverrides=confoverrides).build()

    # Both the column alignment and the margin should be changed
    index_html = sphinx_build.html_tree("section1/index.html")

    for checkbox in index_html.select("li.toctree-l1.has-children > input"):
        assert "checked" in checkbox.attrs


# the switcher files tested in test_version_switcher_error_states, not all of them exist
switcher_files = ["switcher.json", "http://a.b/switcher.json", "missing_url.json"]


@pytest.mark.parametrize("url", switcher_files)
def test_version_switcher_error_states(
    sphinx_build_factory, file_regression, url
) -> None:
    """Regression test the version switcher dropdown HTML.

    Note that a lot of the switcher HTML gets populated by JavaScript,
    so we will not test the final behavior. This just tests for the basic
    structure.

    TODO: Find a way to test Javascript's behavior in populating the HTML.
    """
    confoverrides = {
        "html_theme_options": {
            **COMMON_CONF_OVERRIDES,
            "navbar_end": ["version-switcher"],
            "switcher": {
                "json_url": url,
                "version_match": "0.7.1",
            },
        }
    }
    factory = sphinx_build_factory("base", confoverrides=confoverrides)
    sphinx_build = factory.build(no_warning=False)

    if url == "switcher.json":  # this should work
        index = sphinx_build.html_tree("index.html")
        switcher = index.select(".navbar-header-items")[0].find(
            "script", string=re.compile(".version-switcher__container")
        )
        file_regression.check(
            switcher.prettify(), basename="navbar_switcher", extension=".html"
        )

    elif url == "http://a.b/switcher.json":  # this file doesn't exist"
        not_read = 'WARNING: The version switcher "http://a.b/switcher.json" file cannot be read due to the following error:\n'
        assert not_read in escape_ansi(sphinx_build.warnings).strip()

    elif url == "missing_url.json":  # this file is missing the url key for one version
        missing_url = (
            'WARNING: The version switcher "missing_url.json" file is malformed; '
            'at least one of the items is missing the "url" or "version" key'
        )
        assert escape_ansi(sphinx_build.warnings).strip() == missing_url


def test_theme_switcher(sphinx_build_factory, file_regression) -> None:
    """Regression test for the theme switcher button."""
    sphinx_build = sphinx_build_factory("base").build()
    switcher = (
        sphinx_build.html_tree("index.html")
        .find(string=re.compile("theme-switch-button"))
        .find_parent("script")
    )
    file_regression.check(
        switcher.prettify(), basename="navbar_theme", extension=".html"
    )


def test_shorten_link(sphinx_build_factory, file_regression) -> None:
    """Regression test for "edit on <provider>" link shortening."""
    sphinx_build = sphinx_build_factory("base").build()

    github = sphinx_build.html_tree("page1.html").select(".github-container")[0]
    file_regression.check(github.prettify(), basename="github_links", extension=".html")

    gitlab = sphinx_build.html_tree("page1.html").select(".gitlab-container")[0]
    file_regression.check(gitlab.prettify(), basename="gitlab_links", extension=".html")


def test_math_header_item(sphinx_build_factory, file_regression) -> None:
    """Regression test for math items in a header title."""
    sphinx_build = sphinx_build_factory("base").build()
    li = sphinx_build.html_tree("page2.html").select(".bd-navbar-elements li")[1]
    file_regression.check(li.prettify(), basename="math_header_item", extension=".html")


@pytest.mark.parametrize(
    ("style_names", "keyword_colors"),
    (
        pytest.param(("fake_foo", "fake_bar"), ("#204a87", "#66d9ef"), id="fake"),
        pytest.param(
            ("a11y-high-contrast-light", "a11y-high-contrast-dark"),
            ("#7928a1", "#dcc6e0"),
            id="real",
        ),
    ),
)
def test_pygments_fallbacks(sphinx_build_factory, style_names, keyword_colors) -> None:
    """Test that setting color themes works.

    NOTE: the expected keyword colors for fake_foo and fake_bar are the colors
    from the fallback styles (tango and monokai, respectively).
    """
    confoverrides = {
        "html_theme_options": {
            **COMMON_CONF_OVERRIDES,
            "pygment_light_style": style_names[0],
            "pygment_dark_style": style_names[1],
        },
    }
    sphinx_build = sphinx_build_factory("base", confoverrides=confoverrides).build(
        no_warning=False
    )
    warnings = sphinx_build.warnings.strip().split("\n")
    # see if our warnings worked
    if style_names[0].startswith("fake"):
        assert len(warnings) == 2
        re.match(r"Color theme fake_foo.*tango", warnings[0])
        re.match(r"Color theme fake_bar.*monokai", warnings[1])
    else:
        assert warnings == [""]
    # test that the rendered HTML has highlighting spans
    page_two = sphinx_build.html_tree("page2.html")
    keyword = (
        page_two.select(".highlight-python")[0].select(".highlight")[0].select(".k")[0]
    )
    assert str(keyword) == '<span class="k">as</span>'
    # test that the pygments CSS file specifies the expected colors
    css = Path(sphinx_build.outdir) / "_static" / "pygments.css"
    with open(css) as css_file:
        lines = css_file.readlines()
    assert lines[0].startswith('html[data-theme="light"]')
    for mode, color in dict(zip(["light", "dark"], keyword_colors)).items():
        regexp = re.compile(
            r'html\[data-theme="' + mode + r'"\].*\.k .*color: ' + color
        )
        matches = [regexp.match(line) is not None for line in lines]
        assert sum(matches) == 1


def test_deprecated_build_html(sphinx_build_factory, file_regression) -> None:
    """Test building the base html template with all the deprecated configs."""
    sphinx_build = sphinx_build_factory("deprecated")

    # Basic build with defaults
    sphinx_build.build(no_warning=False)
    assert (sphinx_build.outdir / "index.html").exists(), sphinx_build.outdir.glob("*")

    # check the deprecation warnings
    warnings = sphinx_build.warnings.strip("\n").split("\n")
    warnings = [w.lstrip("\x1b[91m").rstrip("\x1b[39;49;00m\n") for w in warnings]
    expected_warnings = (
        "The default value for `navigation_with_keys` will change",
        "The configuration `logo_text` is deprecated",
        "The configuration `favicons` is deprecated.",
        "`footer_items` is deprecated",
        "unsupported theme option 'logo_text'",
    )
    assert len(warnings) == len(expected_warnings)
    for exp_warn in expected_warnings:
        assert exp_warn in sphinx_build.warnings

    index_html = sphinx_build.html_tree("index.html")
    subpage_html = sphinx_build.html_tree("section1/index.html")

    # Navbar structure
    navbar = index_html.select("div.navbar-header-items__center")[0]
    file_regression.check(navbar.prettify(), basename="navbar_ix", extension=".html")

    # Sidebar subpage
    # This re-uses the same HTML template used above (w/o deprecated config)
    # because they should still be the same.
    sidebar = subpage_html.select(".bd-sidebar")[0]
    file_regression.check(
        sidebar.prettify(), basename="sidebar_subpage", extension=".html"
    )

    # Secondary sidebar should not have in-page TOC if it is empty
    assert not sphinx_build.html_tree("page1.html").select("div.onthispage")

    # Secondary sidebar should not be present if page-level metadata given
    assert not sphinx_build.html_tree("page2.html").select("div.bd-sidebar-secondary")


def test_empty_templates(sphinx_build_factory) -> None:
    """If a template is empty (e.g., via a config), it should be removed."""
    # When configured to be gone, the template should be removed w/ its parent.
    # ABlog needs to be added so we can test that template rendering works w/ it.
    confoverrides = {
        "html_theme_options.navigation_with_keys": False,
        "html_show_sourcelink": False,
    }
    sphinx_build = sphinx_build_factory("base", confoverrides=confoverrides).build()
    html = sphinx_build.html_tree("page1.html")

    # We've set this to false in the config so the template shouldn't show up at all
    assert not html.select(".tocsection.sourcelink")

    # Should not be any icon link wrapper because none are given in conf
    assert not html.select(".navbar-icon-links")


def test_translations(sphinx_build_factory) -> None:
    """Test that basic translation functionality works.

    This will build our test site with the French language, and test
    that a few phrases are in French.

    We use this test to catch regressions if we change wording without
    changing the translation files.
    """
    confoverrides = {
        "language": "fr",
        "html_context": {
            "github_user": "pydata",
            "github_repo": "pydata-sphinx-theme",
            "github_version": "main",
        },
        "html_theme_options": {
            "navigation_with_keys": False,
            "use_edit_page_button": True,
        },
    }
    sphinx_build = sphinx_build_factory("base", confoverrides=confoverrides).build()

    # Use a section page so that we have section navigation in the sidebar
    index = sphinx_build.html_tree("section1/index.html")

    sidebar_primary = index.select(".bd-sidebar-primary")[0]
    assert "Navigation de la section" in str(sidebar_primary)

    sidebar_secondary = index.select(".bd-sidebar-secondary")[0]
    assert "Montrer le code source" in str(sidebar_secondary)
    assert "Modifier sur GitHub" in str(sidebar_secondary)

    header = index.select(".bd-header")[0]
    assert "clair/sombre" in str(header)

    footer = index.select(".bd-footer")[0]
    assert "Copyright" in str(footer)
    assert "Créé en utilisant" in str(footer)
    assert "Construit avec le" in str(footer)

    footer_article = index.select(".prev-next-area")[0]
    assert "précédent" in str(footer_article)
    assert "page suivante" in str(footer_article)

    # Search bar
    # TODO: Add translations where there are english phrases below
    assert "Search the docs" in str(index.select(".bd-search")[0])


def test_render_secondary_sidebar_list(sphinx_build_factory) -> None:
    """Test that the secondary sidebar can be built with a list of templates."""
    confoverrides = {
        "html_context": {
            "github_user": "pydata",
            "github_repo": "pydata-sphinx-theme",
            "github_version": "main",
        },
        "html_theme_options": {
            "use_edit_page_button": True,
            "secondary_sidebar_items": ["page-toc", "edit-this-page"],
        },
    }
    sphinx_build = sphinx_build_factory("sidebars", confoverrides=confoverrides)
    # Basic build with defaults
    sphinx_build.build()

    # Check that the page-toc template gets rendered
    assert sphinx_build.html_tree("index.html").select("div.page-toc")
    assert sphinx_build.html_tree("section1/index.html").select("div.page-toc")
    assert sphinx_build.html_tree("section2/index.html").select("div.page-toc")

    # Check that the edit-this-page template gets rendered
    assert sphinx_build.html_tree("index.html").select("div.editthispage")
    assert sphinx_build.html_tree("section1/index.html").select("div.editthispage")
    assert sphinx_build.html_tree("section2/index.html").select("div.editthispage")

    # Check that sourcelink is not rendered
    assert not sphinx_build.html_tree("index.html").select("div.sourcelink")
    assert not sphinx_build.html_tree("section1/index.html").select("div.sourcelink")
    assert not sphinx_build.html_tree("section2/index.html").select("div.sourcelink")


def test_render_secondary_sidebar_dict(sphinx_build_factory) -> None:
    """Test that the secondary sidebar can be built with a dict of templates."""
    confoverrides = {
        "html_context": {
            "github_user": "pydata",
            "github_repo": "pydata-sphinx-theme",
            "github_version": "main",
        },
        "html_theme_options": {
            **COMMON_CONF_OVERRIDES,
            "use_edit_page_button": True,
            "secondary_sidebar_items": {
                "**": ["page-toc", "edit-this-page"],
                "section1/index": [],
                "section2/index": ["sourcelink"],
            },
        },
    }
    sphinx_build = sphinx_build_factory("sidebars", confoverrides=confoverrides)
    # Basic build with defaults
    sphinx_build.build()

    # Check that the page-toc template gets rendered
    # (but not for section1/index or section2/*)
    assert sphinx_build.html_tree("index.html").select("div.page-toc")
    assert not sphinx_build.html_tree("section1/index.html").select("div.page-toc")
    assert not sphinx_build.html_tree("section2/index.html").select("div.page-toc")

    # Check that the edit-this-page template gets rendered
    # (but not for section1/index or section2/*)
    assert sphinx_build.html_tree("index.html").select("div.editthispage")
    assert not sphinx_build.html_tree("section1/index.html").select("div.editthispage")
    assert not sphinx_build.html_tree("section2/index.html").select("div.editthispage")

    # Check that sourcelink is only rendered for section2/*
    assert not sphinx_build.html_tree("index.html").select("div.sourcelink")
    assert not sphinx_build.html_tree("section1/index.html").select("div.sourcelink")
    assert sphinx_build.html_tree("section2/index.html").select("div.sourcelink")


def test_render_secondary_sidebar_dict_glob_subdir(sphinx_build_factory) -> None:
    """Test that the secondary sidebar can be built with a dict of templates that globs a subdir."""
    confoverrides = {
        "html_context": {
            "github_user": "pydata",
            "github_repo": "pydata-sphinx-theme",
            "github_version": "main",
        },
        "html_theme_options": {
            **COMMON_CONF_OVERRIDES,
            "use_edit_page_button": True,
            "secondary_sidebar_items": {
                "section1/index": [],
                "section2/*": ["sourcelink"],
            },
        },
    }
    sphinx_build = sphinx_build_factory("sidebars", confoverrides=confoverrides)
    # Basic build with defaults
    sphinx_build.build()

    # Check that the no page-toc template gets rendered
    assert not sphinx_build.html_tree("section1/index.html").select("div.page-toc")
    assert not sphinx_build.html_tree("section2/index.html").select("div.page-toc")
    assert not sphinx_build.html_tree("section2/page1.html").select("div.page-toc")

    # Check that no edit-this-page template gets rendered
    assert not sphinx_build.html_tree("section1/index.html").select("div.editthispage")
    assert not sphinx_build.html_tree("section2/index.html").select("div.editthispage")
    assert not sphinx_build.html_tree("section2/page1.html").select("div.editthispage")

    # Check that sourcelink is only rendered for section2/*
    assert not sphinx_build.html_tree("section1/index.html").select("div.sourcelink")
    assert sphinx_build.html_tree("section2/index.html").select("div.sourcelink")
    assert sphinx_build.html_tree("section2/page1.html").select("div.sourcelink")


def test_render_secondary_sidebar_dict_multiple_glob_matches(
    sphinx_build_factory,
) -> None:
    """Test that the secondary sidebar builds with a template dict with two conflicting globs.

    The last specified glob pattern should win, but a warning should be emitted with the
    offending pattern and affected pagenames.
    """
    confoverrides = {
        "html_context": {
            "github_user": "pydata",
            "github_repo": "pydata-sphinx-theme",
            "github_version": "main",
        },
        "html_theme_options": {
            **COMMON_CONF_OVERRIDES,
            "use_edit_page_button": True,
            "secondary_sidebar_items": {
                "**": [
                    "page-toc",
                    "edit-this-page",
                ],  # <-- Some pages match both patterns
                "section1/index": [],
                "section2/*": ["sourcelink"],  # <-- Some pages match both patterns
            },
        },
    }
    sphinx_build = sphinx_build_factory(
        "sidebars",
        confoverrides=confoverrides,
    )
    # Basic build with defaults
    sphinx_build.build(no_warning=False)

    # Check that the proper warnings are emitted for the affected pages
    for page in ["section2/index", "section2/page1"]:
        assert (
            f"WARNING: Page {page} matches two wildcard patterns "
            "in secondary_sidebar_items: ** and section2/*"
        ) in sphinx_build.warnings

    # Check that the page-toc template gets rendered
    # (but not for section1/index or section2/*)
    assert sphinx_build.html_tree("index.html").select("div.page-toc")
    assert not sphinx_build.html_tree("section1/index.html").select("div.page-toc")
    assert not sphinx_build.html_tree("section2/index.html").select("div.page-toc")
    assert not sphinx_build.html_tree("section2/page1.html").select("div.page-toc")

    # Check that the edit-this-page template gets rendered
    # (but not for section1/index or section2/*)
    assert sphinx_build.html_tree("index.html").select("div.editthispage")
    assert not sphinx_build.html_tree("section1/index.html").select("div.editthispage")
    assert not sphinx_build.html_tree("section2/index.html").select("div.editthispage")
    assert not sphinx_build.html_tree("section2/page1.html").select("div.editthispage")

    # Check that sourcelink is only rendered for section2/*
    assert not sphinx_build.html_tree("index.html").select("div.sourcelink")
    assert not sphinx_build.html_tree("section1/index.html").select("div.sourcelink")
    assert sphinx_build.html_tree("section2/index.html").select("div.sourcelink")
    assert sphinx_build.html_tree("section2/page1.html").select("div.sourcelink")


<<<<<<< HEAD
def test_primary_sidebar_hidden_when_empty(sphinx_build_factory) -> None:
    """Test that the primary sidebar does not show up if it is empty."""
    sphinx_build = sphinx_build_factory("test_primary_sidebar_toc").build()
    sidebar_primary = sphinx_build.html_tree("page.html").select(
        "div.bd-sidebar-primary"
    )[0]
    assert "hide-on-wide" in sidebar_primary.attrs["class"]


def test_primary_sidebar_exist_when_hidden_toctree(sphinx_build_factory) -> None:
    """Test that the primary sidebar shows up if there are hidden toctrees."""
    sphinx_build = sphinx_build_factory("test_primary_sidebar_toc").build()
    for page in ("sec/index.html", "sec/subpage.html"):
        sidebar_primary = sphinx_build.html_tree(page).select("div.bd-sidebar-primary")[
            0
        ]
        assert "hide-on-wide" not in sidebar_primary.attrs["class"]
        assert "Page in Section" in str(sidebar_primary)
=======
def test_role_main_for_search_highlights(sphinx_build_factory):
    """Sphinx searchtools.js looks for [role="main"], so make sure it's there.

    This is a regression test. See #1676.
    """
    sphinx_build = sphinx_build_factory("base").build()
    assert sphinx_build.html_tree("index.html").select_one('[role="main"]')
>>>>>>> c04f0420
<|MERGE_RESOLUTION|>--- conflicted
+++ resolved
@@ -1166,7 +1166,15 @@
     assert sphinx_build.html_tree("section2/page1.html").select("div.sourcelink")
 
 
-<<<<<<< HEAD
+def test_role_main_for_search_highlights(sphinx_build_factory):
+    """Sphinx searchtools.js looks for [role="main"], so make sure it's there.
+
+    This is a regression test. See #1676.
+    """
+    sphinx_build = sphinx_build_factory("base").build()
+    assert sphinx_build.html_tree("index.html").select_one('[role="main"]')
+
+
 def test_primary_sidebar_hidden_when_empty(sphinx_build_factory) -> None:
     """Test that the primary sidebar does not show up if it is empty."""
     sphinx_build = sphinx_build_factory("test_primary_sidebar_toc").build()
@@ -1184,13 +1192,4 @@
             0
         ]
         assert "hide-on-wide" not in sidebar_primary.attrs["class"]
-        assert "Page in Section" in str(sidebar_primary)
-=======
-def test_role_main_for_search_highlights(sphinx_build_factory):
-    """Sphinx searchtools.js looks for [role="main"], so make sure it's there.
-
-    This is a regression test. See #1676.
-    """
-    sphinx_build = sphinx_build_factory("base").build()
-    assert sphinx_build.html_tree("index.html").select_one('[role="main"]')
->>>>>>> c04f0420
+        assert "Page in Section" in str(sidebar_primary)