--- conflicted
+++ resolved
@@ -147,7 +147,15 @@
     assert "ml-auto" in index_html.select("ul#navbar-main-elements")[0].attrs["class"]
 
 
-<<<<<<< HEAD
+def test_navbar_no_in_page_headers(sphinx_build_factory, file_regression):
+    # https://github.com/pandas-dev/pydata-sphinx-theme/issues/302
+    sphinx_build = sphinx_build_factory("test_navbar_no_in_page_headers").build()
+
+    index_html = sphinx_build.html_tree("index.html")
+    navbar = index_html.select("ul#navbar-main-elements")[0]
+    file_regression.check(navbar.prettify(), extension=".html")
+
+
 def test_sidebars_captions(sphinx_build_factory, file_regression):
     sphinx_build = sphinx_build_factory("sidebars").build()
 
@@ -182,13 +190,4 @@
 
     # Sidebar structure
     sidebar = subindex_html.select("nav#bd-docs-nav")[0]
-    file_regression.check(sidebar.prettify(), extension=".html")
-=======
-def test_navbar_no_in_page_headers(sphinx_build_factory, file_regression):
-    # https://github.com/pandas-dev/pydata-sphinx-theme/issues/302
-    sphinx_build = sphinx_build_factory("test_navbar_no_in_page_headers").build()
-
-    index_html = sphinx_build.html_tree("index.html")
-    navbar = index_html.select("ul#navbar-main-elements")[0]
-    file_regression.check(navbar.prettify(), extension=".html")
->>>>>>> d70d8942
+    file_regression.check(sidebar.prettify(), extension=".html")