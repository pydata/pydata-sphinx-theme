"""Using Axe-core, scan the Kitchen Sink pages for accessibility violations."""

import time
from http.client import HTTPConnection
from pathlib import Path
from subprocess import PIPE, Popen
from urllib.parse import urljoin

import pytest

# Using importorskip to ensure these tests are only loaded if Playwright is installed.
playwright = pytest.importorskip("playwright")
from playwright.sync_api import Page, expect  # noqa: E402

# Important note: automated accessibility scans can only find a fraction of
# potential accessibility issues.
#
# This test file scans pages from the Kitchen Sink examples with a JavaScript
# library called Axe-core, which checks the page for accessibility violations,
# such as places on the page with poor color contrast that would be hard for
# people with low vision to see.
#
# Just because a page passes the scan with no accessibility violations does
# *not* mean that it will be generally usable by a broad range of disabled
# people. It just means that page is free of common testable accessibility
# pitfalls.

path_repo = Path(__file__).parent.parent
path_docs_build = path_repo / "docs" / "_build" / "html"


@pytest.fixture(scope="module")
def url_base():
    """Start local server on built docs and return the localhost URL as the base URL."""
    # Use a port that is not commonly used during development or else you will
    # force the developer to stop running their dev server in order to run the
    # tests.
    port = "8213"
    host = "localhost"
    url = f"http://{host}:{port}"

    # Try starting the server
    process = Popen(
        ["python", "-m", "http.server", port, "--directory", path_docs_build],
        stdout=PIPE,
    )

    # Try connecting to the server
    retries = 5
    while retries > 0:
        conn = HTTPConnection(host, port)
        try:
            conn.request("HEAD", "/")
            response = conn.getresponse()
            if response is not None:
                yield url
                break
        except ConnectionRefusedError:
            time.sleep(1)
            retries -= 1

    # If the code above never yields a URL, then we were never able to connect
    # to the server and retries == 0.
    if not retries:
        raise RuntimeError("Failed to start http server in 5 seconds")
    else:
        # Otherwise the server started and this fixture is done now and we clean
        # up by stopping the server.
        process.terminate()
        process.wait()


<<<<<<< HEAD
def fingerprint_violations(accessibility_page_scan_violations):
    """Create a fingerprint of the Axe violations array.

    https://playwright.dev/docs/accessibility-testing#using-snapshots-to-allow-specific-known-issues
    """
    return [
        {
            "id": violation["id"],
            "help": violation["help"],
            "helpUrl": violation["helpUrl"],
            "targets": [node["target"] for node in violation["nodes"]],
        }
        for violation in accessibility_page_scan_violations
    ]
=======
def filter_ignored_violations(violations, url_pathname):
    """Filter out ignored axe-core violations.

    In some tests, we wish to ignore certain accessibility violations that we
    won't ever fix or that we don't plan to fix soon.
    """
    # we allow empty table headers
    # https://dequeuniversity.com/rules/axe/4.8/empty-table-header?application=RuleDescription
    if url_pathname == "/examples/pydata.html":
        return [v for v in violations if v["id"] != "empty-table-header"]
    elif url_pathname in [
        "/examples/kitchen-sink/generic.html",
        "/user_guide/theme-elements.html",
    ]:
        filtered = []
        for violation in violations:
            # TODO: eventually fix this rule violation. See
            # https://github.com/pydata/pydata-sphinx-theme/issues/1479.
            if violation["id"] == "landmark-unique":
                # Ignore landmark-unique only for .sidebar targets. Don't ignore
                # it for other targets because then the test might fail to catch
                # a change that violates the rule in some other way.
                unexpected_nodes = []
                for node in violation["nodes"]:
                    # If some target is not .sidebar then we've found a rule
                    # violation we weren't expecting
                    if not all([".sidebar" in target for target in node["target"]]):
                        unexpected_nodes.append(node)
                if unexpected_nodes:
                    violation["nodes"] = unexpected_nodes
                    filtered.append(violation)
            else:
                filtered.append(violation)
        return filtered
    else:
        return violations


def format_violations(violations):
    """Return a pretty string representation of Axe-core violations."""
    result = f"""

        Found {len(violations)} accessibility violation(s):
        """

    for violation in violations:
        result += f"""

            - Rule violated:
              {violation["id"]} - {violation["help"]}
                - URL: {violation["helpUrl"]}
                - Impact: {violation["impact"]}
                - Tags: {" ".join(violation["tags"])}
                - Targets:"""

        for node in violation["nodes"]:
            for target in node["target"]:
                result += f"""
                    - {target}"""

        result += "\n\n"

    return result
>>>>>>> 99f9b1c2


@pytest.mark.a11y
@pytest.mark.parametrize("theme", ["light", "dark"])
@pytest.mark.parametrize(
    "url_pathname,selector",
    [
        (
            "/examples/kitchen-sink/admonitions.html",
            "#admonitions",
        ),
        (
            "/examples/kitchen-sink/api.html",
            "#api-documentation",
        ),
        ("/examples/kitchen-sink/blocks.html", "#blocks"),
        (
            "/examples/kitchen-sink/generic.html",
            "#generic-items",
        ),
        (
            "/examples/kitchen-sink/images.html",
            "#images-figures",
        ),
        ("/examples/kitchen-sink/lists.html", "#lists"),
        (
            "/examples/kitchen-sink/structure.html",
            "#structural-elements",
        ),
        (
            "/examples/kitchen-sink/structure.html",
            "#structural-elements-2",
        ),
        ("/examples/kitchen-sink/tables.html", "#tables"),
        (
            "/examples/kitchen-sink/typography.html",
            "#typography",
        ),
<<<<<<< HEAD
        ("/examples/pydata.html", "#pydata-library-styles"),
=======
        ("/examples/pydata.html", "#PyData-Library-Styles"),
>>>>>>> 99f9b1c2
        (
            "/user_guide/theme-elements.html",
            "#theme-specific-elements",
        ),
        (
            "/user_guide/web-components.html",
            "#sphinx-design-components",
        ),
        (
            "/user_guide/extending.html",
            "#extending-the-theme",
        ),
        (
            "/user_guide/styling.html",
            "#theme-variables-and-css",
        ),
        # Using one of the simplest pages on the site, select the whole page for
        # testing in order to effectively test repeated website elements like
        # nav, sidebars, breadcrumbs, footer
        (
            "/user_guide/page-toc.html",
            "",  # select whole page
        ),
    ],
)
def test_axe_core(
<<<<<<< HEAD
    data_regression,
    theme: str,
    url_base: str,
    url_pathname: str,
    selector: str,
    page: Page,
=======
    page: Page,
    url_base: str,
    theme: str,
    url_pathname: str,
    selector: str,
>>>>>>> 99f9b1c2
):
    """Should have no Axe-core violations at the provided theme and page section."""
    # Load the page at the provided path
    url_full = urljoin(url_base, url_pathname)
    page.goto(url_full)

    # Run a line of JavaScript that sets the light/dark theme on the page
    page.evaluate(f"document.documentElement.dataset.theme = '{theme}'")

    # Inject the Axe-core JavaScript library into the page
    page.add_script_tag(path="node_modules/axe-core/axe.min.js")

    # Run the Axe-core library against a section of the page (unless the
    # selector is empty, then run against the whole page)
    results = page.evaluate("axe.run()" if selector == "" else f"axe.run('{selector}')")

    # Check found violations against known violations that we do not plan to fix
<<<<<<< HEAD
    data_regression.check(fingerprint_violations(results["violations"]))
=======
    filtered_violations = filter_ignored_violations(results["violations"], url_pathname)
    assert len(filtered_violations) == 0, format_violations(filtered_violations)
>>>>>>> 99f9b1c2


def test_version_switcher_highlighting(page: Page, url_base: str) -> None:
    """This isn't an a11y test, but needs a served site for Javascript to inject the version menu."""
    page.goto(url=url_base)
    # no need to include_hidden here ↓↓↓, we just need to get the active version name
    button = page.get_by_role("button").filter(has_text="dev")
    active_version_name = button.get_attribute("data-active-version-name")
    # here we do include_hidden, so sidebar & topbar menus should each have a matching entry:
    entries = page.get_by_role("option", include_hidden=True).filter(
        has_text=active_version_name
    )
    assert entries.count() == 2
    # make sure they're highlighted
    for entry in entries.all():
        light_mode = "rgb(10, 125, 145)"  # pst-color-primary
        # dark_mode = "rgb(63, 177, 197)"
        expect(entry).to_have_css("color", light_mode)<|MERGE_RESOLUTION|>--- conflicted
+++ resolved
@@ -70,22 +70,6 @@
         process.wait()
 
 
-<<<<<<< HEAD
-def fingerprint_violations(accessibility_page_scan_violations):
-    """Create a fingerprint of the Axe violations array.
-
-    https://playwright.dev/docs/accessibility-testing#using-snapshots-to-allow-specific-known-issues
-    """
-    return [
-        {
-            "id": violation["id"],
-            "help": violation["help"],
-            "helpUrl": violation["helpUrl"],
-            "targets": [node["target"] for node in violation["nodes"]],
-        }
-        for violation in accessibility_page_scan_violations
-    ]
-=======
 def filter_ignored_violations(violations, url_pathname):
     """Filter out ignored axe-core violations.
 
@@ -149,7 +133,6 @@
         result += "\n\n"
 
     return result
->>>>>>> 99f9b1c2
 
 
 @pytest.mark.a11y
@@ -188,11 +171,7 @@
             "/examples/kitchen-sink/typography.html",
             "#typography",
         ),
-<<<<<<< HEAD
-        ("/examples/pydata.html", "#pydata-library-styles"),
-=======
         ("/examples/pydata.html", "#PyData-Library-Styles"),
->>>>>>> 99f9b1c2
         (
             "/user_guide/theme-elements.html",
             "#theme-specific-elements",
@@ -219,20 +198,11 @@
     ],
 )
 def test_axe_core(
-<<<<<<< HEAD
-    data_regression,
-    theme: str,
-    url_base: str,
-    url_pathname: str,
-    selector: str,
-    page: Page,
-=======
     page: Page,
     url_base: str,
     theme: str,
     url_pathname: str,
     selector: str,
->>>>>>> 99f9b1c2
 ):
     """Should have no Axe-core violations at the provided theme and page section."""
     # Load the page at the provided path
@@ -250,12 +220,8 @@
     results = page.evaluate("axe.run()" if selector == "" else f"axe.run('{selector}')")
 
     # Check found violations against known violations that we do not plan to fix
-<<<<<<< HEAD
-    data_regression.check(fingerprint_violations(results["violations"]))
-=======
     filtered_violations = filter_ignored_violations(results["violations"], url_pathname)
     assert len(filtered_violations) == 0, format_violations(filtered_violations)
->>>>>>> 99f9b1c2
 
 
 def test_version_switcher_highlighting(page: Page, url_base: str) -> None:
